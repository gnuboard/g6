--- conflicted
+++ resolved
@@ -1,15 +1,5 @@
 from fastapi import APIRouter, Request
 from lib.common import *
-<<<<<<< HEAD
-from lib.plugin.service import get_admin_plugin_menus, get_all_plugin_module_names
-=======
-from jinja2 import Environment, FileSystemLoader
-import random
-import os
-from typing import List, Optional
-import socket
-import hashlib
->>>>>>> 8307acc7
 
 router = APIRouter()
 templates = AdminTemplates()
