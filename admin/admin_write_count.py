--- conflicted
+++ resolved
@@ -4,24 +4,15 @@
 import plotly.express as px
 import plotly.graph_objects as go
 import pandas as pd
-<<<<<<< HEAD
 from fastapi import APIRouter, Depends, Query, Request
-from sqlalchemy import case, func, or_, select
-=======
-from fastapi import APIRouter, Query, Request
 from sqlalchemy import case, func, Integer, or_, select
->>>>>>> 814279e5
 from sqlalchemy.sql.expression import func
 
 from core.database import db_session
 from core.models import Board, BoardNew
 from core.template import AdminTemplates
-<<<<<<< HEAD
-from lib.common import *
-from lib.dependencies import check_demo_alert
-=======
 from lib.common import domain_mail_host
->>>>>>> 814279e5
+from lib.dependency.dependencies import check_demo_alert
 from lib.template_functions import (
     get_editor_select, get_group_select,
     get_member_level_select, get_skin_select
