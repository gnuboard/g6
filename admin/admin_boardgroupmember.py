--- conflicted
+++ resolved
@@ -9,17 +9,10 @@
 from core.exception import AlertException
 from core.models import Group, GroupMember, Member
 from core.template import AdminTemplates
-<<<<<<< HEAD
-from lib.common import *
-from lib.dependencies import (
-    check_demo_alert,
-    common_search_query_params,
-    validate_token
+from lib.common import set_url_query_params
+from lib.dependency.dependencies import (
+    check_demo_alert, common_search_query_params, validate_token
 )
-=======
-from lib.common import set_url_query_params
-from lib.dependency.dependencies import common_search_query_params, validate_token
->>>>>>> 814279e5
 from lib.template_functions import get_paging
 
 router = APIRouter()
