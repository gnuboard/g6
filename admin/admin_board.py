--- conflicted
+++ resolved
@@ -10,23 +10,13 @@
 from core.models import Board, BoardNew, Scrap, BoardFile, BoardGood
 from core.formclass import BoardForm
 from core.template import AdminTemplates
-<<<<<<< HEAD
-from lib.common import *
-from lib.board_lib import BoardFileManager
-from lib.dependencies import (
-    check_demo_alert,
-    common_search_query_params,
-    get_board,
-    validate_token
-=======
 from lib.common import (
     dynamic_create_write_table, FileCache, get_from_list,
     safe_int_convert, select_query, set_url_query_params
 )
 from lib.dependency.board import get_board
 from lib.dependency.dependencies import (
-    common_search_query_params, validate_token
->>>>>>> 814279e5
+    check_demo_alert, common_search_query_params, validate_token
 )
 from lib.template_functions import (
     get_editor_select, get_group_select,
