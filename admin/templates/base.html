{% extends "base_sub.html" %}

{% block body_html %}
<div id="hd_login_msg">최고관리자 최고관리자님 로그인 중 <a href="/bbs/logout">로그아웃</a></div>
<script>
    var admin_csrf_token_key = "";
    var tempX = 0;
    var tempY = 0;

    function imageview(id, w, h) {

        menu(id);

        var el_id = document.getElementById(id);

        //submenu = eval(name+".style");
        submenu = el_id.style;
        submenu.left = tempX - (w + 11);
        submenu.top = tempY - (h / 2);

        selectBoxVisible();

        if (el_id.style.display != 'none')
            selectBoxHidden(id);
    }
</script>

<div id="to_content"><a href="#container">본문 바로가기</a></div>

<<<<<<< HEAD
=======
<header id="hd">
    <h1>그누보드6</h1>
    <div id="hd_top">
        <button type="button" id="btn_gnb" class="btn_gnb_close ">메뉴</button>
        <div id="logo"><a href="/admin/"><img src="/static/admin/img/logo.png" alt="그누보드6 관리자"></a></div>

        <div id="tnb">
            <ul>
                                    <li class="tnb_li"><a href="/shop/" class="tnb_shop" target="_blank" title="쇼핑몰 바로가기">쇼핑몰 바로가기</a></li>
                                <li class="tnb_li"><a href="/" class="tnb_community" target="_blank" title="커뮤니티 바로가기">커뮤니티 바로가기</a></li>
                <li class="tnb_li"><a href="/admin/service" class="tnb_service">부가서비스</a></li>
                <li class="tnb_li"><button type="button" class="tnb_mb_btn">관리자<span class="./img/btn_gnb.png">메뉴열기</span></button>
                    <ul class="tnb_mb_area">
                        <li><a href="/admin/member_form?w=u&amp;mb_id=admin">관리자정보</a></li>
                        <li id="tnb_logout"><a href="/bbs/logout">로그아웃</a></li>
                    </ul>
                </li>
            </ul>
        </div>
    </div>
    <nav id="gnb" class="gnb_large ">
        <h2>관리자 주메뉴</h2>
        <ul class="gnb_ul">

        {% macro render_admin_menu(menu_key, submenus, loop_index) %}
        <li class="gnb_li {{ 'on' if request_menu_key == menu_key else '' }}">
            <button type="button" class="btn_op menu-{{ menu_key }} menu-order-{{ loop_index }}" title="{{ submenus[0]['name'] }}">{{ submenus[0]['name'] }}</button>
            <div class="gnb_oparea_wr">
                <div class="gnb_oparea">
                    <h3>{{ submenus[0]['name'] }}</h3>
                    <ul>
                        {% for submenu in submenus[1:] %}
                            <li data-menu="{{ submenu['id'] }}">
                                <a href="/admin/{{ submenu['url'] }}" class="gnb_2da">{{ submenu['name'] }}</a>
                            </li>
                        {% endfor %}
                    </ul>
                </div>
            </div>
        </li>
        {% endmacro %}
        
        {# 관리자 메뉴 #}
        {% set request_menu_key = request.session.get('menu_key', '')[:3] %}

        {% for menu_key, submenus in admin_menus.items() %}
            {{ render_admin_menu(menu_key[4:], submenus, loop.index) }}
        {% endfor %}

        {# 플러그인 메뉴 #}
        {% set request_menu_key = request.session.get('menu_key', '') %}
        {% set plugin_menus=get_admin_plugin_menus() %}
        {% for plugin in plugin_menus %}
            {% if plugin %}
                {% for menu_key, submenus in plugin.items() %}
                    {{ render_admin_menu(menu_key, submenus, loop.index) }}
                {% endfor %}
            {% endif %}
        {% endfor %}
        </ul>
    </nav>
>>>>>>> 8eff03d7

<script>
    jQuery(function($) {

        var menu_cookie_key = 'g6_admin_btn_gnb';

        $(".tnb_mb_btn").click(function() {
            $(".tnb_mb_area").toggle();
        });

        $("#btn_gnb").click(function() {

            var $this = $(this);

            try {
                if (!$this.hasClass("btn_gnb_open")) {
                    set_cookie(menu_cookie_key, 1, 60 * 60 * 24 * 365);
                } else {
                    delete_cookie(menu_cookie_key);
                }
            } catch (err) {}

            $("#hd").toggleClass("hd_small");
            $("#container").toggleClass("container-small");
            $("#gnb").toggleClass("gnb_small");
            $this.toggleClass("btn_gnb_open");

        });

        $(".gnb_ul li .btn_op").click(function() {
            $(this).parent().addClass("on").siblings().removeClass("on");
        });

    });
</script>

{% if errors %}
<div class="errors">
    {% for error in errors %}
        <li>{{ errors|safe }}</li>
    {% endfor %}
</div>
{% endif %}
<div id="tnb">
  <div id="hd_top">
    <button type="button" id="btn_gnb" class="btn_gnb_close ">메뉴</button>
    <div id="logo"><a href="/admin/"><img src="/static/admin/img/logo.png" alt="그누보드5 관리자"></a></div>


</div>
  <ul>
                          <li class="tnb_li"><a href="/shop/" class="tnb_shop" target="_blank" title="쇼핑몰 바로가기">쇼핑몰 바로가기</a></li>
                      <li class="tnb_li"><a href="/" class="tnb_community" target="_blank" title="커뮤니티 바로가기">커뮤니티 바로가기</a></li>
      <li class="tnb_li"><a href="/admin/service" class="tnb_service">부가서비스</a></li>
      <li class="tnb_li"><button type="button" class="tnb_mb_btn">관리자<span class="./img/btn_gnb.png">메뉴열기</span></button>
          <ul class="tnb_mb_area">
              <li><a href="/admin/member_form?w=u&amp;mb_id=admin">관리자정보</a></li>
              <li id="tnb_logout"><a href="/bbs/logout">로그아웃</a></li>
          </ul>
      </li>
      <li class="tnb_li">
        <label id="darkmode_btn" class="toggle-switch light-mode">
          <input type="checkbox" id="dark-mode-toggle">
          <svg xmlns="http://www.w3.org/2000/svg" class="visible bright" viewBox="0 0 20 20" fill="currentColor"><path d="M17.293 13.293A8 8 0 016.707 2.707a8.001 8.001 0 1010.586 10.586z"></path></svg>
          <svg xmlns="http://www.w3.org/2000/svg" class="visible dark" viewBox="0 0 20 20" fill="currentColor"><path fill-rule="evenodd" d="M10 2a1 1 0 011 1v1a1 1 0 11-2 0V3a1 1 0 011-1zm4 8a4 4 0 11-8 0 4 4 0 018 0zm-.464 4.95l.707.707a1 1 0 001.414-1.414l-.707-.707a1 1 0 00-1.414 1.414zm2.12-10.607a1 1 0 010 1.414l-.706.707a1 1 0 11-1.414-1.414l.707-.707a1 1 0 011.414 0zM17 11a1 1 0 100-2h-1a1 1 0 100 2h1zm-7 4a1 1 0 011 1v1a1 1 0 11-2 0v-1a1 1 0 011-1zM5.05 6.464A1 1 0 106.465 5.05l-.708-.707a1 1 0 00-1.414 1.414l.707.707zm1.414 8.486l-.707.707a1 1 0 01-1.414-1.414l.707-.707a1 1 0 011.414 1.414zM4 11a1 1 0 100-2H3a1 1 0 000 2h1z" clip-rule="evenodd"></path></svg>
        </label>
      </li>
  </ul>
</div>
<div id="wrapper">
    <header id="hd">
        <h1>그누보드5</h1>
   
        <nav id="gnb" class="gnb_large ">
            <h2>관리자 주메뉴</h2>
            <ul class="gnb_ul">
                {% macro render_admin_menu(menu_key, submenus, loop_index) %}
                <li class="gnb_li {{ 'on' if request_menu_key == menu_key else '' }}">
                    <button type="button" class="btn_op menu-{{ menu_key }} menu-order-{{ loop_index }}" title="{{ submenus[0]['name'] }}">{{ submenus[0]['name'] }}</button>
                    <div class="gnb_oparea_wr">
                        <div class="gnb_oparea">
                            <!-- <h3>{{ submenus[0]['name'] }}</h3> -->
                            <ul>
                                {% for submenu in submenus[1:] %}
                                    <li data-menu="{{ submenu['id'] }}">
                                        <a href="/admin/{{ submenu['url'] }}" class="gnb_2da">{{ submenu['name'] }}</a>
                                    </li>
                                {% endfor %}
                            </ul>
                        </div>
                    </div>
                </li>
                {% endmacro %}
                
                {# 관리자 메뉴 #}
                {% set request_menu_key = request.session.get('menu_key', '')[:3] %}
                {% if get_admin_menus %}
                    {% set admin_menus=get_admin_menus() %}
                {% endif %}
                {% for menu_key, submenus in admin_menus.items() %}
                    {{ render_admin_menu(menu_key[4:], submenus, loop.index) }}
                {% endfor %}
        
                {# 플러그인 메뉴 #}
                {% set request_menu_key = request.session.get('menu_key', '') %}
                {% if get_admin_plugin_menus %}
                    {% set plugin_menus=get_admin_plugin_menus() %}
                {% endif %}
                    
                {% for plugin in plugin_menus %}
                    {% for menu_key, submenus in plugin.items() %}
                        {{ render_admin_menu(menu_key, submenus, loop.index) }}
                    {% endfor %}
                {% endfor %}
            </ul>

                <!-- <li class="gnb_li on">
                        <button type="button" class="btn_op menu-100 menu-order-1" title="환경설정">환경설정</button>
                        <div class="gnb_oparea_wr">
                            <div class="gnb_oparea">
                                <h3>환경설정</h3>
                                <ul><li data-menu="100100"><a href="/admin/config_form" class="gnb_2da  ">기본환경설정</a></li><li data-menu="100200"><a href="/admin/auth_list" class="gnb_2da  ">관리권한설정</a></li><li data-menu="100280"><a href="/admin/theme" class="gnb_2da gnb_grp_style gnb_grp_div">테마설정</a></li><li data-menu="100290"><a href="/admin/menu_list" class="gnb_2da gnb_grp_style gnb_grp_div">메뉴설정</a></li><li data-menu="100300"><a href="/admin/sendmail_test" class="gnb_2da  ">메일 테스트</a></li><li data-menu="100310"><a href="/admin/newwinlist" class="gnb_2da  ">팝업레이어관리</a></li><li data-menu="100800"><a href="/admin/session_file_delete" class="gnb_2da gnb_grp_style gnb_grp_div">세션파일 일괄삭제</a></li><li data-menu="100900"><a href="/admin/cache_file_delete" class="gnb_2da gnb_grp_style gnb_grp_div">캐시파일 일괄삭제</a></li><li data-menu="100910"><a href="/admin/captcha_file_delete" class="gnb_2da gnb_grp_style gnb_grp_div">캡챠파일 일괄삭제</a></li><li data-menu="100920"><a href="/admin/thumbnail_file_delete" class="gnb_2da gnb_grp_style gnb_grp_div">썸네일파일 일괄삭제</a></li><li data-menu="100500"><a href="/admin/phpinfo" class="gnb_2da  ">phpinfo()</a></li><li data-menu="100510"><a href="/admin/browscap" class="gnb_2da  ">Browscap 업데이트</a></li><li data-menu="100520"><a href="/admin/browscap_convert" class="gnb_2da  ">접속로그 변환</a></li><li data-menu="100410"><a href="/admin/dbupgrade" class="gnb_2da  ">DB업그레이드</a></li><li data-menu="100400"><a href="/admin/service" class="gnb_2da  ">부가서비스</a></li></ul>                        </div>
                        </div>
                    </li>
                                <li class="gnb_li">
                        <button type="button" class="btn_op menu-200 menu-order-2" title="회원관리">회원관리</button>
                        <div class="gnb_oparea_wr">
                            <div class="gnb_oparea">
                                <h3>회원관리</h3>
                                <ul><li data-menu="200100"><a href="/admin/member_list" class="gnb_2da  ">회원관리</a></li><li data-menu="200300"><a href="/admin/mail_list" class="gnb_2da  ">회원메일발송</a></li><li data-menu="200800"><a href="/admin/visit_list" class="gnb_2da gnb_grp_style gnb_grp_div">접속자집계</a></li><li data-menu="200810"><a href="/admin/visit_search" class="gnb_2da gnb_grp_style gnb_grp_div">접속자검색</a></li><li data-menu="200820"><a href="/admin/visit_delete" class="gnb_2da gnb_grp_style gnb_grp_div">접속자로그삭제</a></li><li data-menu="200200"><a href="/admin/point_list" class="gnb_2da  ">포인트관리</a></li><li data-menu="200900"><a href="/admin/poll_list" class="gnb_2da  ">투표관리</a></li></ul>                        </div>
                        </div>
                    </li>
                                <li class="gnb_li">
                        <button type="button" class="btn_op menu-300 menu-order-3" title="게시판관리">게시판관리</button>
                        <div class="gnb_oparea_wr">
                            <div class="gnb_oparea">
                                <h3>게시판관리</h3>
                                <ul><li data-menu="300100"><a href="/admin/board_list" class="gnb_2da  ">게시판관리</a></li><li data-menu="300200"><a href="/admin/boardgroup_list" class="gnb_2da  ">게시판그룹관리</a></li><li data-menu="300300"><a href="/admin/popular_list" class="gnb_2da gnb_grp_style gnb_grp_div">인기검색어관리</a></li><li data-menu="300400"><a href="/admin/popular_rank" class="gnb_2da gnb_grp_style gnb_grp_div">인기검색어순위</a></li><li data-menu="300500"><a href="/admin/qa_config" class="gnb_2da  ">1:1문의설정</a></li><li data-menu="300600"><a href="/admin/content_list" class="gnb_2da gnb_grp_style gnb_grp_div">내용관리</a></li><li data-menu="300700"><a href="/admin/faqmasterlist" class="gnb_2da gnb_grp_style gnb_grp_div">FAQ관리</a></li><li data-menu="300820"><a href="/admin/write_count" class="gnb_2da  ">글,댓글 현황</a></li></ul>                        </div>
                        </div>
                    </li>
                                <li class="gnb_li">
                        <button type="button" class="btn_op menu-400 menu-order-4" title="쇼핑몰관리">쇼핑몰관리</button>
                        <div class="gnb_oparea_wr">
                            <div class="gnb_oparea">
                                <h3>쇼핑몰관리</h3>
                                <ul><li data-menu="400010"><a href="/admin/shop_admin" class="gnb_2da  ">쇼핑몰현황</a></li><li data-menu="400100"><a href="/admin/shop_admin/configform" class="gnb_2da  ">쇼핑몰설정</a></li><li data-menu="400400"><a href="/admin/shop_admin/orderlist" class="gnb_2da gnb_grp_style gnb_grp_div">주문내역</a></li><li data-menu="400440"><a href="/admin/shop_admin/personalpaylist" class="gnb_2da gnb_grp_style gnb_grp_div">개인결제관리</a></li><li data-menu="400200"><a href="/admin/shop_admin/categorylist" class="gnb_2da  ">분류관리</a></li><li data-menu="400300"><a href="/admin/shop_admin/itemlist" class="gnb_2da  ">상품관리</a></li><li data-menu="400660"><a href="/admin/shop_admin/itemqalist" class="gnb_2da  ">상품문의</a></li><li data-menu="400650"><a href="/admin/shop_admin/itemuselist" class="gnb_2da  ">사용후기</a></li><li data-menu="400620"><a href="/admin/shop_admin/itemstocklist" class="gnb_2da  ">상품재고관리</a></li><li data-menu="400610"><a href="/admin/shop_admin/itemtypelist" class="gnb_2da  ">상품유형관리</a></li><li data-menu="400500"><a href="/admin/shop_admin/optionstocklist" class="gnb_2da  ">상품옵션재고관리</a></li><li data-menu="400800"><a href="/admin/shop_admin/couponlist" class="gnb_2da  ">쿠폰관리</a></li><li data-menu="400810"><a href="/admin/shop_admin/couponzonelist" class="gnb_2da  ">쿠폰존관리</a></li><li data-menu="400750"><a href="/admin/shop_admin/sendcostlist" class="gnb_2da gnb_grp_style gnb_grp_div">추가배송비관리</a></li><li data-menu="400410"><a href="/admin/shop_admin/inorderlist" class="gnb_2da gnb_grp_style gnb_grp_div">미완료주문</a></li></ul>                        </div>
                        </div>
                    </li>
                                <li class="gnb_li">
                        <button type="button" class="btn_op menu-500 menu-order-5" title="쇼핑몰현황/기타">쇼핑몰현황/기타</button>
                        <div class="gnb_oparea_wr">
                            <div class="gnb_oparea">
                                <h3>쇼핑몰현황/기타</h3>
                                <ul><li data-menu="500110"><a href="/admin/shop_admin/sale1" class="gnb_2da  ">매출현황</a></li><li data-menu="500100"><a href="/admin/shop_admin/itemsellrank" class="gnb_2da  ">상품판매순위</a></li><li data-menu="500120"><a href="/admin/shop_admin/orderprint" class="gnb_2da gnb_grp_style gnb_grp_div">주문내역출력</a></li><li data-menu="500400"><a href="/admin/shop_admin/itemstocksms" class="gnb_2da gnb_grp_style gnb_grp_div">재입고SMS알림</a></li><li data-menu="500300"><a href="/admin/shop_admin/itemevent" class="gnb_2da  ">이벤트관리</a></li><li data-menu="500310"><a href="/admin/shop_admin/itemeventlist" class="gnb_2da  ">이벤트일괄처리</a></li><li data-menu="500500"><a href="/admin/shop_admin/bannerlist" class="gnb_2da gnb_grp_style gnb_grp_div">배너관리</a></li><li data-menu="500140"><a href="/admin/shop_admin/wishlist" class="gnb_2da  ">보관함현황</a></li><li data-menu="500210"><a href="/admin/shop_admin/price" class="gnb_2da gnb_grp_style gnb_grp_div">가격비교사이트</a></li></ul>                        </div>
                        </div>
                    </li>
                                <li class="gnb_li">
                        <button type="button" class="btn_op menu-900 menu-order-6" title="SMS 관리">SMS 관리</button>
                        <div class="gnb_oparea_wr">
                            <div class="gnb_oparea">
                                <h3>SMS 관리</h3>
                                <ul><li data-menu="900100"><a href="/admin/sms_admin/config" class="gnb_2da  ">SMS 기본설정</a></li><li data-menu="900200"><a href="/admin/sms_admin/member_update" class="gnb_2da  ">회원정보업데이트</a></li><li data-menu="900300"><a href="/admin/sms_admin/sms_write" class="gnb_2da  ">문자 보내기</a></li><li data-menu="900400"><a href="/admin/sms_admin/history_list" class="gnb_2da gnb_grp_style gnb_grp_div">전송내역-건별</a></li><li data-menu="900410"><a href="/admin/sms_admin/history_num" class="gnb_2da gnb_grp_style gnb_grp_div">전송내역-번호별</a></li><li data-menu="900500"><a href="/admin/sms_admin/form_group" class="gnb_2da  ">이모티콘 그룹</a></li><li data-menu="900600"><a href="/admin/sms_admin/form_list" class="gnb_2da  ">이모티콘 관리</a></li><li data-menu="900700"><a href="/admin/sms_admin/num_group" class="gnb_2da gnb_grp_style gnb_grp_div">휴대폰번호 그룹</a></li><li data-menu="900800"><a href="/admin/sms_admin/num_book" class="gnb_2da gnb_grp_style gnb_grp_div">휴대폰번호 관리</a></li><li data-menu="900900"><a href="/admin/sms_admin/num_book_file" class="gnb_2da gnb_grp_style gnb_grp_div">휴대폰번호 파일</a></li></ul>                        </div>
                        </div>
                    </li> -->
        </nav>

    </header>
    <div id="container" class="">
     
        <h1 id="container_title" class="container_title top">{% block subtitle %}관리자메인{% endblock subtitle %}</h1>
        <div class="container_wr top">
            {% block content %}{% endblock content%}
        </div>
        <footer id="ft">
            <p>
                Copyright &copy; 49.247.41.166. All rights reserved. Version 5.5.8.3.4<br>
                <button type="button" class="scroll_top"><span class="top_img"></span><span class="top_txt">TOP</span></button>
            </p>
        </footer>
    </div>
</div>

<script>
    $(".scroll_top").click(function() {
        $("body,html").animate({
            scrollTop: 0
        }, 400);
    })

</script>
<script>
  // 다크모드 설정
  const $checkbox = document.querySelector('#dark-mode-toggle');

  const isUserColorTheme = localStorage.getItem('color-theme');
  const isOsColorTheme = window.matchMedia('(prefers-color-scheme: dark)').matches ? 'dark' : 'light';

  const getUserTheme = () => (isUserColorTheme ? isUserColorTheme : isOsColorTheme);

  document.addEventListener('DOMContentLoaded', function () {
  const initialTheme = getUserTheme();
    if (initialTheme === 'dark') {
      localStorage.setItem('color-theme', 'dark');
      document.documentElement.setAttribute('color-theme', 'dark');
    } else {
      localStorage.setItem('color-theme', 'light');
      document.documentElement.setAttribute('color-theme', 'light');
    }
  }); 

  $checkbox.addEventListener('click', e => {
    if (e.target.checked) {
      localStorage.setItem('color-theme', 'dark');
      document.documentElement.setAttribute('color-theme', 'dark');
    } else {
      localStorage.setItem('color-theme', 'light');
      document.documentElement.setAttribute('color-theme', 'light');
    }
  });
</script>




<script src="/static/admin/admin.js"></script>
<script src="/static/js/jquery.anchorScroll.js"></script>
<script>
    $(function() {

        var admin_head_height = $("#hd_top").height() + $("#container_title").height() + 5;

        $("a[href^='#']").anchorScroll({
            scrollSpeed: 0, // scroll speed
            offsetTop: admin_head_height, // offset for fixed top bars (defaults to 0)
            onScroll: function() {
                // callback on scroll start
            },
            scrollEnd: function() {
                // callback on scroll end
            }
        });

        
        // 현재 페이지 메뉴 활성화
        const current_menu = "{{ request.session.get('menu_key', '') }}"
        current_menu_element = document.querySelector(`li[data-menu="${current_menu}"] > a`)
        if (current_menu_element) {
            current_menu_element.classList.add('on');
        }
        
        var hide_menu = false;
        var mouse_event = false;
        var oldX = oldY = 0;

        $(document).mousemove(function(e) {
            if (oldX == 0) {
                oldX = e.pageX;
                oldY = e.pageY;
            }

            if (oldX != e.pageX || oldY != e.pageY) {
                mouse_event = true;
            }
        });

        // 주메뉴
        var $gnb = $(".gnb_1dli > a");
        $gnb.mouseover(function() {
            if (mouse_event) {
                $(".gnb_1dli").removeClass("gnb_1dli_over gnb_1dli_over2 gnb_1dli_on");
                $(this).parent().addClass("gnb_1dli_over gnb_1dli_on");
                menu_rearrange($(this).parent());
                hide_menu = false;
            }
        });

        $gnb.mouseout(function() {
            hide_menu = true;
        });

        $(".gnb_2dli").mouseover(function() {
            hide_menu = false;
        });

        $(".gnb_2dli").mouseout(function() {
            hide_menu = true;
        });

        $gnb.focusin(function() {
            $(".gnb_1dli").removeClass("gnb_1dli_over gnb_1dli_over2 gnb_1dli_on");
            $(this).parent().addClass("gnb_1dli_over gnb_1dli_on");
            menu_rearrange($(this).parent());
            hide_menu = false;
        });

        $gnb.focusout(function() {
            hide_menu = true;
        });

        $(".gnb_2da").focusin(function() {
            $(".gnb_1dli").removeClass("gnb_1dli_over gnb_1dli_over2 gnb_1dli_on");
            var $gnb_li = $(this).closest(".gnb_1dli").addClass("gnb_1dli_over gnb_1dli_on");
            menu_rearrange($(this).closest(".gnb_1dli"));
            hide_menu = false;
        });

        $(".gnb_2da").focusout(function() {
            hide_menu = true;
        });

        $('#gnb_1dul>li').bind('mouseleave', function() {
            submenu_hide();
        });

        $(document).bind('click focusin', function() {
            if (hide_menu) {
                submenu_hide();
            }
        });

        // 폰트 리사이즈 쿠키있으면 실행
        var font_resize_act = get_cookie("ck_font_resize_act");
        if (font_resize_act != "") {
            font_resize("container", font_resize_act);
        }
    });

    function submenu_hide() {
        $(".gnb_1dli").removeClass("gnb_1dli_over gnb_1dli_over2 gnb_1dli_on");
    }

    function menu_rearrange(el) {
        var width = $("#gnb_1dul").width();
        var left = w1 = w2 = 0;
        var idx = $(".gnb_1dli").index(el);

        for (i = 0; i <= idx; i++) {
            w1 = $(".gnb_1dli:eq(" + i + ")").outerWidth();
            w2 = $(".gnb_2dli > a:eq(" + i + ")").outerWidth(true);

            if ((left + w2) > width) {
                el.removeClass("gnb_1dli_over").addClass("gnb_1dli_over2");
            }

            left += w1;
        }
    }
</script>
{% endblock body_html %}<|MERGE_RESOLUTION|>--- conflicted
+++ resolved
@@ -27,70 +27,7 @@
 
 <div id="to_content"><a href="#container">본문 바로가기</a></div>
 
-<<<<<<< HEAD
-=======
-<header id="hd">
-    <h1>그누보드6</h1>
-    <div id="hd_top">
-        <button type="button" id="btn_gnb" class="btn_gnb_close ">메뉴</button>
-        <div id="logo"><a href="/admin/"><img src="/static/admin/img/logo.png" alt="그누보드6 관리자"></a></div>
-
-        <div id="tnb">
-            <ul>
-                                    <li class="tnb_li"><a href="/shop/" class="tnb_shop" target="_blank" title="쇼핑몰 바로가기">쇼핑몰 바로가기</a></li>
-                                <li class="tnb_li"><a href="/" class="tnb_community" target="_blank" title="커뮤니티 바로가기">커뮤니티 바로가기</a></li>
-                <li class="tnb_li"><a href="/admin/service" class="tnb_service">부가서비스</a></li>
-                <li class="tnb_li"><button type="button" class="tnb_mb_btn">관리자<span class="./img/btn_gnb.png">메뉴열기</span></button>
-                    <ul class="tnb_mb_area">
-                        <li><a href="/admin/member_form?w=u&amp;mb_id=admin">관리자정보</a></li>
-                        <li id="tnb_logout"><a href="/bbs/logout">로그아웃</a></li>
-                    </ul>
-                </li>
-            </ul>
-        </div>
-    </div>
-    <nav id="gnb" class="gnb_large ">
-        <h2>관리자 주메뉴</h2>
-        <ul class="gnb_ul">
-
-        {% macro render_admin_menu(menu_key, submenus, loop_index) %}
-        <li class="gnb_li {{ 'on' if request_menu_key == menu_key else '' }}">
-            <button type="button" class="btn_op menu-{{ menu_key }} menu-order-{{ loop_index }}" title="{{ submenus[0]['name'] }}">{{ submenus[0]['name'] }}</button>
-            <div class="gnb_oparea_wr">
-                <div class="gnb_oparea">
-                    <h3>{{ submenus[0]['name'] }}</h3>
-                    <ul>
-                        {% for submenu in submenus[1:] %}
-                            <li data-menu="{{ submenu['id'] }}">
-                                <a href="/admin/{{ submenu['url'] }}" class="gnb_2da">{{ submenu['name'] }}</a>
-                            </li>
-                        {% endfor %}
-                    </ul>
-                </div>
-            </div>
-        </li>
-        {% endmacro %}
-        
-        {# 관리자 메뉴 #}
-        {% set request_menu_key = request.session.get('menu_key', '')[:3] %}
-
-        {% for menu_key, submenus in admin_menus.items() %}
-            {{ render_admin_menu(menu_key[4:], submenus, loop.index) }}
-        {% endfor %}
-
-        {# 플러그인 메뉴 #}
-        {% set request_menu_key = request.session.get('menu_key', '') %}
-        {% set plugin_menus=get_admin_plugin_menus() %}
-        {% for plugin in plugin_menus %}
-            {% if plugin %}
-                {% for menu_key, submenus in plugin.items() %}
-                    {{ render_admin_menu(menu_key, submenus, loop.index) }}
-                {% endfor %}
-            {% endif %}
-        {% endfor %}
-        </ul>
-    </nav>
->>>>>>> 8eff03d7
+
 
 <script>
     jQuery(function($) {
@@ -137,9 +74,7 @@
 <div id="tnb">
   <div id="hd_top">
     <button type="button" id="btn_gnb" class="btn_gnb_close ">메뉴</button>
-    <div id="logo"><a href="/admin/"><img src="/static/admin/img/logo.png" alt="그누보드5 관리자"></a></div>
-
-
+    <div id="logo"><a href="/admin/"><img src="/static/admin/img/logo.png" alt="그누보드6 관리자"></a></div>
 </div>
   <ul>
                           <li class="tnb_li"><a href="/shop/" class="tnb_shop" target="_blank" title="쇼핑몰 바로가기">쇼핑몰 바로가기</a></li>
@@ -161,6 +96,9 @@
   </ul>
 </div>
 <div id="wrapper">
+  <header id="hd">
+    <h1>그누보드6</h1>
+  
     <header id="hd">
         <h1>그누보드5</h1>
    
