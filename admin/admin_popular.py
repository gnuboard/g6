--- conflicted
+++ resolved
@@ -12,17 +12,8 @@
 from core.database import db_session
 from core.models import Popular
 from core.template import AdminTemplates
-<<<<<<< HEAD
-from lib.common import *
-from lib.dependencies import (
-    check_demo_alert,
-    common_search_query_params,
-    validate_token
-)
-=======
 from lib.common import select_query, set_url_query_params
-from lib.dependency.dependencies import common_search_query_params, validate_token
->>>>>>> 814279e5
+from lib.dependency.dependencies import check_demo_alert, common_search_query_params, validate_token
 from lib.template_functions import get_paging
 from service.popular_service import PopularService
 
