{% extends "base_sub.html" %}

{% block title %}폼메일{% endblock title %}

{% block content %}
<div id="formmail" class="new_win">
    <h1 id="win_title">{{ to_name }}님께 메일보내기</h1>

    <form name="fformmail" action="/bbs/formmail_send" onsubmit="return fformmail_submit(this);" method="post" enctype="multipart/form-data" style="margin:0px;">
        <input type="hidden" name="token" value="">
        <input type="hidden" name="to" value="{{ to_email }}">
        <input type="hidden" name="attach" value="2">
        {% if member %}
        <input type="hidden" name="fnick" value="{{ member.mb_nick }}">
        <input type="hidden" name="fmail" value="{{ member.mb_email }}">
        {% endif %}

        <div class="form_01 new_win_con">
            <h2 class="blind">메일쓰기</h2>
            <ul>
                {% if not member %}
                <li>
                    <label for="fnick" class="blind">이름<strong>필수</strong></label>
                    <input type="text" name="fnick" id="fnick" required class="frm_input full_input required" placeholder="이름">
                </li>
                <li>
<<<<<<< HEAD
                    <label for="fmail" class="sound_only">E-mail<strong>필수</strong></label>
=======
                    <label for="fmail" class="blind">E-mail<strong>필수</strong></label>
>>>>>>> eae578e9
                    <input type="text" name="fmail"  id="fmail" required class="frm_input full_input required email" placeholder="E-mail">
                </li>
                {% endif %}
                <li>
                    <label for="subject" class="blind">제목<strong>필수</strong></label>
                    <input type="text" name="subject" id="subject" required class="frm_input full_input required"  placeholder="제목">
                </li>
                <li class="chk_box">
                    <span class="blind">형식</span>
                    <input type="radio" name="type" value="0" id="type_text" checked>
                    <label for="type_text"><span></span>TEXT</label>
                    
                    <input type="radio" name="type" value="1" id="type_html">
                    <label for="type_html"><span></span>HTML</label>
                    
                    <input type="radio" name="type" value="2" id="type_both">
                    <label for="type_both"><span></span>TEXT+HTML</label>
                </li>
                <li>
                    <label for="content" class="blind">내용<strong>필수</strong></label>
                    <textarea name="content" id="content" required class="required"></textarea>
                </li>
                <li class="formmail_flie">
                    <div class="file_wr">
                        <label for="file1" class="lb_icon"><i class="fa fa-download" aria-hidden="true"></i><span class="blind"> 첨부 파일 1</span></label>
                        <input type="file" name="file1"  id="file1"  class="frm_file full_input">
                </div>
                <div class="frm_info">첨부 파일은 누락될 수 있으므로 메일을 보낸 후 파일이 첨부 되었는지 반드시 확인해 주시기 바랍니다.</div>
                </li>
                <li class="formmail_flie">
                    <div class="file_wr">
                        <label for="file2" class="lb_icon"><i class="fa fa-download" aria-hidden="true"></i><span class="blind"> 첨부 파일 2</span></label>
                        <input type="file" name="file2" id="file2" class="frm_file full_input">
                    </div>
                </li>
                <li>
                    <span class="blind">자동등록방지</span>
                    <!-- Captcha Start -->
                    <fieldset id="captcha" class="captcha">
                        {% include captcha_widget(request) ignore missing %}
                    </fieldset>
                    <!-- Captcha End -->
                </li>
            </ul>
            <div class="win_btn">
                <button type="submit" id="btn_submit" class="btn_b02 reply_btn">메일발송</button>
                <button type="button" onclick="window.close();" class="btn_close">창닫기</button>
            </div>
        </div>
    </form>
</div>

<script>
with (document.fformmail) {
    if (typeof fname != "undefined")
        fname.focus();
    else if (typeof subject != "undefined")
        subject.focus();
}

function fformmail_submit(f)
{

    if (f.file1.value || f.file2.value) {
        if (!confirm("첨부파일의 용량이 큰경우 전송시간이 오래 걸립니다.\n\n메일보내기가 완료되기 전에 창을 닫거나 새로고침 하지 마십시오."))
            return false;
    }

     // captcha 사용시
     if (typeof check_captcha === "function") {
        if (!check_captcha(f)) {
            return false;
        }
    }

    document.getElementById('btn_submit').disabled = true;

    return true;
}
</script>
{% endblock content %}<|MERGE_RESOLUTION|>--- conflicted
+++ resolved
@@ -24,11 +24,7 @@
                     <input type="text" name="fnick" id="fnick" required class="frm_input full_input required" placeholder="이름">
                 </li>
                 <li>
-<<<<<<< HEAD
-                    <label for="fmail" class="sound_only">E-mail<strong>필수</strong></label>
-=======
                     <label for="fmail" class="blind">E-mail<strong>필수</strong></label>
->>>>>>> eae578e9
                     <input type="text" name="fmail"  id="fmail" required class="frm_input full_input required email" placeholder="E-mail">
                 </li>
                 {% endif %}
