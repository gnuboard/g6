--- conflicted
+++ resolved
@@ -195,42 +195,6 @@
         function fwrite_submit(f)
         {
             /*
-<<<<<<< HEAD
-=======
-            var subject = "";
-            var content = "";
-            $.ajax({
-                url: g5_bbs_url+"/ajax.filter.php",
-                type: "POST",
-                data: {
-                    "subject": f.wr_subject.value,
-                    "content": f.wr_content.value
-                },
-                dataType: "json",
-                async: false,
-                cache: false,
-                success: function(data, textStatus) {
-                    subject = data.subject;
-                    content = data.content;
-                }
-            });
-
-            if (subject) {
-                alert("제목에 금지단어('"+subject+"')가 포함되어있습니다");
-                f.wr_subject.focus();
-                return false;
-            }
-
-            if (content) {
-                alert("내용에 금지단어('"+content+"')가 포함되어있습니다");
-                if (typeof(ed_wr_content) != "undefined")
-                    ed_wr_content.returnFalse();
-                else
-                    f.wr_content.focus();
-                return false;
-            }
-            */
->>>>>>> 3779c397
             if (document.getElementById("char_count")) {
                 if (char_min > 0 || char_max > 0) {
                     var cnt = parseInt(check_byte("wr_content", "char_count"));
@@ -244,12 +208,7 @@
                     }
                 }
             }
-
-<<<<<<< HEAD
-            if (!chk_captcha()) return false;
             */
-            // document.getElementById("btn_submit").disabled = "disabled";
-=======
             // captcha 사용시
             if (typeof check_captcha === "function") {
                 if (!check_captcha(f)) {
@@ -259,8 +218,7 @@
 
             f.token.value = generate_token();
 
-            document.getElementById("btn_submit").disabled = "disabled";
->>>>>>> 3779c397
+            // document.getElementById("btn_submit").disabled = "disabled";
 
             return true;
         }
