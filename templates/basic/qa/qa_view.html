{% extends "base.html" %}
{% import editor_macro(request) as editor %}

{% block head %}
    <link rel="stylesheet" href="{{ theme_asset(request, 'css/qa.css') }}">
    <script rel="stylesheet" src="/static/js/viewimageresize.js"></script>
    {{ editor.head() }}
{% endblock head %}

{% block title %}{{ qa_config.qa_title }}{% endblock title %}

{% block subtitle %}{{ qa_config.qa_title }}{% endblock subtitle %}

{% block content %}
    {% if qa_config.qa_content_head %}
        {{ qa_config.qa_content_head|safe }}
    {% endif %}

<<<<<<< HEAD
    <div id="bo_qa_view" class="bo_common bo_view">

        <h2 id="view_subject">
            <span class="subject_cate">{{ qa.qa_category }}</span>
            {{ qa.qa_subject }}
        </h2>

        <div id="view_header">
            <h2 class="blind">페이지 정보</h2>

            <div class="header_info">
                <span class="blind">작성자</span>
                <span>{{ qa.qa_name }}</span>

                <span class="blind">작성일</span>
                <span class="info_date">
                    <i class="fa fa-regular fa-clock" aria-hidden="true"></i>
                    {{ qa.qa_datetime }}
                </span>
            </div>

            <ul class="view_buttons">
                <li>
                    <a href="{{ url_for('qa_list') }}?{{ request.query_params }}" class="btn_b01 btn" title="목록">
                        <i class="fa fa-list" aria-hidden="true"></i>
                        <span class="blind">목록</span>
                    </a>
                </li>
                <li>
                    <a href="{{ url_for('qa_form_write') }}?{{ request.query_params }}" class="btn_b01 btn" title="글쓰기">
                        <i class="fa fa-pencil" aria-hidden="true"></i>
                        <span class="blind">글쓰기</span>
                    </a>
                </li>
                {% if request.state.is_super_admin or qa.mb_id == request.state.login_member.mb_id %}
                <li class="buttons_more">
                    <button type="button" class="more_opener btn_b01 btn" title="게시판 읽기 옵션">
                        <i class="fa fa-ellipsis-v" aria-hidden="true"></i>
                        <span class="blind">게시판 읽기 옵션</span>
                    </button>
                    <ul class="more">
                        <li>
                            <a href="{{ url_for('qa_form_edit', qa_id=qa.qa_id) }}" title="수정">
                                수정
                                <i class="fa fa-pen-to-square" aria-hidden="true"></i>
                            </a>
                        </li>
                        <li>
                            <a href="{{ url_for('qa_delete', qa_id=qa.qa_id) }}" onclick="del(this.href); return false;" title="삭제">
                                삭제
                                <i class="fa fa-regular fa-trash-can" aria-hidden="true"></i>
                            </a>
                        </li>
                    </ul>
                </li>
                {% endif %}
            </ul>

            <script>
                jQuery(function($){
                    $(".buttons_more .more_opener").on("click", function(e) {
                        e.stopPropagation();
                        $(this).next(".more").toggle();
                    })
                    $(document).on("click", function (e) {
                        if(!$(e.target).closest(".more_opener").length) {
                            $(".buttons_more .more").hide();
                        }
                    });
                });
            </script>

        </div>

        <div id="view_article">
            <h2 class="blind">본문</h2>

            <div id="article_img">
                {% for image in qa.image %}
                    <a href="javascrip:;" target="_blank" class="view_image">
                        <img src="/{{ image }}" max-width="{{ qa_config.qa_image_width }}">
                    </a>
                {% endfor %}
            </div>

            {% if qa.qa_email or qa.qa_hp %}
            <ul id="article_contact">
                {% if qa.qa_email %}
                <li>
                    <i class="fa fa-regular fa-envelope" aria-hidden="true"></i>
                    이메일: {{ qa.qa_email }}
                </li>
                {% endif %}
                {% if qa.qa_hp %}
                <li>
                    <i class="fa fa-phone" aria-hidden="true"></i>
                    연락처: {{ qa.qa_hp }}
                </li>
                {% endif %}
            </ul>
=======
    <!-- 게시물 읽기 시작 { -->
    <article id="bo_v">
        <header>
            <h2 id="bo_v_title"><span class="bo_v_cate">{{ qa.qa_category }}</span> {{ qa.qa_subject }}</h2>
        </header>
        <section id="bo_v_info">
            <h2>페이지 정보</h2>
            <span class="blind">작성자</span>
            <strong> {{ qa.qa_name }}</strong>
            <span class="blind">작성일</span>
            <strong class="bo_date"><i class="fa fa-regular fa-clock" aria-hidden="true"></i> {{ qa.qa_datetime|datetime_format }}</strong>
            {% if qa.qa_email %}
                <span class="blind">이메일</span>
                <strong><i class="fa fa-regular fa-envelope" aria-hidden="true"></i> {{ qa.qa_email }}</strong>
>>>>>>> b6a43076
            {% endif %}

            <div id="article_contents" class="{{ request.state.editor }}">
                {{ qa.qa_content|safe }}
            </div>
        </div>

        <div id="view_file" class="view_filelink">
            <h2 class="blind">첨부파일</h2>
            <ul>
                {% for file in qa.file %}
                <li>
                    <i class="fa fa-download" aria-hidden="true"></i>
                    <a href="/{{ file.path }}" class="view_file_download" download="{{ file.name }}">
                        <strong>{{ file.name }}</strong>
                    </a>
                </li>
                {% endfor %}
            </ul>
        </div>

        <div id="view_move">
            {% if prev %}
            <a href="{{ url_for('qa_view', qa_id=prev.qa_id) }}?{{ request.query_params }}" class="prev">
                <i class="fa fa-chevron-left" aria-hidden="true"></i>
                <span class="label">이전글</span>
            </a>
            {% else %}
            <div class="prev"></div>
            {% endif %}
            {% if next %}
            <a href="{{ url_for('qa_view', qa_id=next.qa_id) }}?{{ request.query_params }}" class="next">
                <i class="fa fa-chevron-right" aria-hidden="true"></i>
                <span class="label">다음글</span>
            </a>
            {% else %}
            <div class="next"></div>
            {% endif %}
        </div>

    </div>

    {% if answer %}
    <div id="bo_qa_answer_view" class="bo_common">

        <div id="answer_view_header">

            <div class="header_subject">
                <span class="label">답변</span>
                <span class="subject">
                    {{ answer.qa_subject }}
                </span>
                <span class="datetime">
                    <i class="fa fa-regular fa-clock" aria-hidden="true"></i>
                    {{ answer.qa_datetime }}
                </span>
            </div>

            {% if request.state.is_super_admin %}
            <div class="buttons_more">
                <button type="button" class="more_opener btn_b01 btn" title="답변 옵션"><i class="fa fa-ellipsis-v" aria-hidden="true"></i><span class="blind">답변 옵션</span></button>
                <ul class="more">
                    <li><a href="{{ url_for('qa_form_edit', qa_id=answer.qa_id) }}">답변수정</a></li>
                    <li><a href="{{ url_for('qa_delete', qa_id=answer.qa_id) }}" onclick="del(this.href); return false;">답변삭제</a></li>
                </ul>
            </div>
            {% endif %}

        </div>

        <div id="answer_view_contents">
            <div id="contents_img">
                {% for image in answer.image %}
                    <a href="javascrip:;" target="_blank" class="view_image">
                        <img src="/{{ image }}">
                    </a>
                {% endfor %}
            </div>

            {{ answer.qa_content|safe }}

            <div class="view_filelink">
                <h2 class="blind">첨부파일</h2>

                <ul>
                    {% for file in answer.file %}
                    <li>
                        <i class="fa fa-download" aria-hidden="true"></i>
                        <a href="/{{ file.path }}" download="{{ file.name }}">
                            <strong>{{ file.name }}</strong>
                        </a>
                    </li>
                    {% endfor %}
                </ul>
<<<<<<< HEAD
            </div>
        </div>

        <div id="qa_continue">
            <a href="{{ url_for('qa_form_write') }}?qa_related={{ qa.qa_id }}">추가질문</a>
        </div>

    </div>
=======
            </section>
            <!-- } 첨부파일 끝 -->
        </section>

        <ul class="bo_v_nb">
              {% if prev %}
                <li class="btn_prv">
                  <a href="{{ url_for('qa_view', qa_id=prev.qa_id) }}?{{ request.query_params }}" class="btn_b01 btn">
                    <i class="fa fa-chevron-left" aria-hidden="true"></i>
                    <span class="nb_tit">이전글</span>
                  </a>
                </li>
              {% endif %}
              {% if next %}
                <li class="btn_next">
                  <a href="{{ url_for('qa_view', qa_id=next.qa_id) }}?{{ request.query_params }}" class="btn_b01 btn">
                    <span class="nb_tit">다음글</span>
                    <i class="fa fa-chevron-right" aria-hidden="true"></i>
                  </a>
                </li>
              {% endif %}
        </ul>

        {% if answer %}
            <section id="bo_v_ans">
                <h2><span class="bo_v_reply">답변</span> {{ answer.qa_subject }}</h2>
                <header>
                    <div id="ans_datetime">
                        <i class="fa fa-regular fa-clock" aria-hidden="true"></i>
                        {{ answer.qa_datetime|datetime_format }}
                    </div>
                    {% if request.state.is_super_admin %}
                    <div id="ans_add">
                        <button type="button" class="btn_more_add btn_more_opt btn_b01 btn" title="답변 옵션"><i class="fa fa-ellipsis-v" aria-hidden="true"></i><span class="blind">답변 옵션</span></button>
                        <ul class="more_add">
                            <li><a href="{{ url_for('qa_form_edit', qa_id=answer.qa_id) }}" class="btn_b01 btn" title="답변수정">답변수정</a></li>
                            <li><a href="{{ url_for('qa_delete', qa_id=answer.qa_id) }}" class="btn_b01 btn" onclick="del(this.href); return false;" title="답변삭제">답변삭제</a></li>
                        </ul>
                    </div>
                    <script>
                        // 답변하기 옵션
                        $(".btn_more_add").on("click", function() {
                            $(".more_add").toggle();
                        })
                    </script>
                    {% endif %}
                </header>

                <div id="ans_con">
                    <div id="bo_v_img">
                        {% for image in answer.image %}
                            <a href="javascrip:;" target="_blank" class="view_image">
                                <img src="/{{ image }}">
                            </a>
                        {% endfor %}
                    </div>
                    {{ answer.qa_content|safe }}
                    <!-- 첨부파일 시작 { -->
                    <section id="bo_v_file">
                        <h2>첨부파일</h2>
                        {% for file in answer.file %}
                            <li>
                                <i class="fa fa-download" aria-hidden="true"></i>
                                <a href="/{{ file.path }}" class="view_file_download" download="{{ file.name }}">
                                    <strong>{{ file.name }}</strong>
                                </a>
                            </li>
                        {% endfor %}
                    </section>
                    <!-- } 첨부파일 끝 -->
                </div>
>>>>>>> b6a43076

    {% elif request.state.is_super_admin %}
    <div id="bo_qa_answer_write" class="bo_common bo_write">
        <h2>답변등록</h2>

        <form name="fanswer" method="post" action="{{ url_for('qa_write_update') }}?{{ request.query_params }}" onsubmit="return fwrite_submit(this);" enctype="multipart/form-data" autocomplete="off">
            <input type="hidden" name="token" value="">
            <input type="hidden" name="qa_parent" value="{{ qa.qa_id }}">
            <input type="hidden" name="qa_category" value="{{ qa.qa_category }}">
            <input type="hidden" name="qa_html" value="1">

            <div class="write_subject">
                <label for="qa_subject" class="blind">제목</label>
                <input type="text" name="qa_subject" value="" id="qa_subject" required="" class="frm_input required full_input" size="50" maxlength="255" placeholder="제목">
            </div>
<<<<<<< HEAD

            <div>
                <label for="qa_content" class="blind">내용<strong>필수</strong></label>
                {% if qa_config.qa_use_editor %}
                    {{ editor.body("qa_content", "") }}
                {% else %}
                    <textarea id="qa_content" name="qa_content" style="width: 100%; height: 300px;"></textarea>
                {% endif %}
            </div>

            <div class="write_flie">
                <div class="file_wr">
                    <label for="qa_file_1" class="lb_icon"><i class="fa fa-download" aria-hidden="true"></i><span class="blind"> 파일 #1</span></label>
                    <input type="file" name="file1" id="qa_file_1" title="파일첨부 1 :  용량 {{ qa_config.qa_upload_size }} 바이트 이하만 업로드 가능" class="frm_file">
=======
        {% elif request.state.is_super_admin %}
            <section id="bo_v_ans_form">
                <h2>답변등록</h2>
        
                <form name="fanswer" method="post" action="{{ url_for('qa_write_update') }}?{{ request.query_params }}" onsubmit="return fwrite_submit(this);" enctype="multipart/form-data" autocomplete="off">
                    <input type="hidden" name="token" value="">
                    <input type="hidden" name="qa_parent" value="{{ qa.qa_id }}">
                    <input type="hidden" name="qa_category" value="{{ qa.qa_category }}">
                    <input type="hidden" name="qa_html" value="1">

                    <div class="form_01">
                        <ul>
                            <li>
                                <label for="qa_subject" class="blind">제목</label>
                                <input type="text" name="qa_subject" value="" id="qa_subject" required="" class="frm_input required full_input" size="50" maxlength="255" placeholder="제목">
                            </li>
                            <li class="qa_content_wrap smarteditor2">
                                <label for="qa_content" class="blind">내용<strong>필수</strong></label>
                                {% if qa_config.qa_use_editor %}
                                    {{ editor.body("qa_content", "") }}
                                {% else %}
                                    <textarea id="qa_content" name="qa_content" style="width: 100%; height: 300px;"></textarea>
                                {% endif %}
                            </li>
                            <li class="bo_w_flie">
                                <div class="file_wr">
                                    <label for="qa_file_1" class="lb_icon"><i class="fa fa-download" aria-hidden="true"></i><span class="blind"> 파일 #1</span></label>
                                    <input type="file" name="file1" id="qa_file_1" title="파일첨부 1 :  용량 {{ qa_config.qa_upload_size }} 바이트 이하만 업로드 가능" class="frm_file">
                                </div>
                            </li>
                            <li class="bo_w_flie">
                                <div class="file_wr">
                                    <label for="qa_file_2" class="lb_icon"><i class="fa fa-download" aria-hidden="true"></i><span class="blind"> 파일 #2</span></label>
                                    <input type="file" name="file2" id="qa_file_2" title="파일첨부 2 :  용량 {{ qa_config.qa_upload_size }} 바이트 이하만 업로드 가능" class="frm_file">
                                </div>
                            </li>
                        </ul>
                    </div>
        
                    <div class="btn_confirm">
                        <button type="submit" id="btn_submit" accesskey="s" class="btn_submit">답변등록</button>
                    </div>
                </form>
        
                <script>
                    function html_auto_br(obj)
                    {
                        if (obj.checked) {
                            result = confirm("자동 줄바꿈을 하시겠습니까?\n\n자동 줄바꿈은 게시물 내용중 줄바뀐 곳을<br>태그로 변환하는 기능입니다.");
                            if (result)
                                obj.value = "2";
                            else
                                obj.value = "1";
                        }
                        else
                            obj.value = "";
                    }
            
                    function fwrite_submit(f)
                    {
                        f.token.value = generate_token();

                        return true;
                    }
                </script>
            </section>
        {% endif %}
        
        {% if related_list %}
            <section id="bo_v_rel">
                <h2>연관질문</h2>
                <div class="tbl_head01 tbl_wrap">
                    <table>
                        <thead>
                        <tr>
                            <th scope="col">제목</th>
                            <th scope="col">등록일</th>
                            <th scope="col">상태</th>
                        </tr>
                        </thead>
                        <tbody>
                            {% for related in related_list %}
                                <tr>
                                    <td>
                                        <span class="bo_cate_link">{{ related.qa_category }}</span>
                                        <a href="{{ url_for('qa_view', qa_id=related.qa_id) }}?{{ request.query_params }}" class="bo_tit">
                                            {{ related.qa_subject }}
                                        </a>
                                    </td>
                                    <td class="td_date">{{ related.qa_datetime|datetime_format('%y-%m-%d') }}</td>
                                    <td class="td_stat">
                                        {% if related.qa_status %}
                                            <span class="txt_done">답변완료</span>
                                        {% else %}
                                            <span class="txt_rdy">답변대기</span>
                                        {% endif %}
                                    </td>
                                </tr>
                            {% endfor %}
                        </tbody>
                    </table>
>>>>>>> b6a43076
                </div>
            </div>

            <div class="write_flie">
                <div class="file_wr">
                    <label for="qa_file_2" class="lb_icon"><i class="fa fa-download" aria-hidden="true"></i><span class="blind"> 파일 #2</span></label>
                    <input type="file" name="file2" id="qa_file_2" title="파일첨부 2 :  용량 {{ qa_config.qa_upload_size }} 바이트 이하만 업로드 가능" class="frm_file">
                </div>
            </div>

            <div class="btn_confirm">
                <button type="submit" id="btn_submit" accesskey="s" class="btn_submit btn">답변등록</button>
            </div>
        </form>

        <script>
            function html_auto_br(obj)
            {
                if (obj.checked) {
                    result = confirm("자동 줄바꿈을 하시겠습니까?\n\n자동 줄바꿈은 게시물 내용중 줄바뀐 곳을<br>태그로 변환하는 기능입니다.");
                    if (result)
                        obj.value = "2";
                    else
                        obj.value = "1";
                }
                else
                    obj.value = "";
            }
    
            function fwrite_submit(f)
            {
                f.token.value = generate_token();

                return true;
            }
        </script>

    </div>

    {% endif %}

    {% if related_list %}
    <div id="bo_qa_relation" class="bo_list">
        <h2>연관질문</h2>

        <table class="list_table">
            <thead>
                <tr>
                    <th scope="col">제목</th>
                    <th scope="col">등록일</th>
                    <th scope="col">상태</th>
                </tr>
            </thead>
            <tbody>
            {% for related in related_list %}
                <tr>
                    <td class="table_subject">
                        <span class="bo_cate_link">{{ related.qa_category }}</span>
                        <a href="{{ url_for('qa_view', qa_id=related.qa_id) }}?{{ request.query_params }}" class="bo_tit">
                            {{ related.qa_subject }}
                        </a>
                    </td>
                    <td class="table_datetime">{{ related.qa_datetime }}</td>
                    <td class="table_status">
                        {% if related.qa_status %}
                            <span class="txt_done">답변완료</span>
                        {% else %}
                            <span class="txt_rdy">답변대기</span>
                        {% endif %}
                    </td>
                </tr>
            {% endfor %}
            </tbody>
        </table>
    </div>
    {% endif %}

    <script>
    $(function() {
        $("#view_article").viewimageresize();

        $("a.view_image").click(function() {
            window.open(this.href, "large_image", "location=yes,links=no,toolbar=no,top=10,left=10,width=10,height=10,resizable=yes,scrollbars=no,status=no");
            return false;
        });
    });
    </script>

    {% if qa_config.qa_content_tail %}
        {{ qa_config.qa_content_tail|safe }}
    {% endif %}
{% endblock content %}<|MERGE_RESOLUTION|>--- conflicted
+++ resolved
@@ -16,7 +16,6 @@
         {{ qa_config.qa_content_head|safe }}
     {% endif %}
 
-<<<<<<< HEAD
     <div id="bo_qa_view" class="bo_common bo_view">
 
         <h2 id="view_subject">
@@ -34,7 +33,7 @@
                 <span class="blind">작성일</span>
                 <span class="info_date">
                     <i class="fa fa-regular fa-clock" aria-hidden="true"></i>
-                    {{ qa.qa_datetime }}
+                    {{ qa.qa_datetime|datetime_format }}
                 </span>
             </div>
 
@@ -117,22 +116,6 @@
                 </li>
                 {% endif %}
             </ul>
-=======
-    <!-- 게시물 읽기 시작 { -->
-    <article id="bo_v">
-        <header>
-            <h2 id="bo_v_title"><span class="bo_v_cate">{{ qa.qa_category }}</span> {{ qa.qa_subject }}</h2>
-        </header>
-        <section id="bo_v_info">
-            <h2>페이지 정보</h2>
-            <span class="blind">작성자</span>
-            <strong> {{ qa.qa_name }}</strong>
-            <span class="blind">작성일</span>
-            <strong class="bo_date"><i class="fa fa-regular fa-clock" aria-hidden="true"></i> {{ qa.qa_datetime|datetime_format }}</strong>
-            {% if qa.qa_email %}
-                <span class="blind">이메일</span>
-                <strong><i class="fa fa-regular fa-envelope" aria-hidden="true"></i> {{ qa.qa_email }}</strong>
->>>>>>> b6a43076
             {% endif %}
 
             <div id="article_contents" class="{{ request.state.editor }}">
@@ -187,7 +170,7 @@
                 </span>
                 <span class="datetime">
                     <i class="fa fa-regular fa-clock" aria-hidden="true"></i>
-                    {{ answer.qa_datetime }}
+                    {{ answer.qa_datetime|datetime_format }}
                 </span>
             </div>
 
@@ -227,7 +210,6 @@
                     </li>
                     {% endfor %}
                 </ul>
-<<<<<<< HEAD
             </div>
         </div>
 
@@ -236,79 +218,6 @@
         </div>
 
     </div>
-=======
-            </section>
-            <!-- } 첨부파일 끝 -->
-        </section>
-
-        <ul class="bo_v_nb">
-              {% if prev %}
-                <li class="btn_prv">
-                  <a href="{{ url_for('qa_view', qa_id=prev.qa_id) }}?{{ request.query_params }}" class="btn_b01 btn">
-                    <i class="fa fa-chevron-left" aria-hidden="true"></i>
-                    <span class="nb_tit">이전글</span>
-                  </a>
-                </li>
-              {% endif %}
-              {% if next %}
-                <li class="btn_next">
-                  <a href="{{ url_for('qa_view', qa_id=next.qa_id) }}?{{ request.query_params }}" class="btn_b01 btn">
-                    <span class="nb_tit">다음글</span>
-                    <i class="fa fa-chevron-right" aria-hidden="true"></i>
-                  </a>
-                </li>
-              {% endif %}
-        </ul>
-
-        {% if answer %}
-            <section id="bo_v_ans">
-                <h2><span class="bo_v_reply">답변</span> {{ answer.qa_subject }}</h2>
-                <header>
-                    <div id="ans_datetime">
-                        <i class="fa fa-regular fa-clock" aria-hidden="true"></i>
-                        {{ answer.qa_datetime|datetime_format }}
-                    </div>
-                    {% if request.state.is_super_admin %}
-                    <div id="ans_add">
-                        <button type="button" class="btn_more_add btn_more_opt btn_b01 btn" title="답변 옵션"><i class="fa fa-ellipsis-v" aria-hidden="true"></i><span class="blind">답변 옵션</span></button>
-                        <ul class="more_add">
-                            <li><a href="{{ url_for('qa_form_edit', qa_id=answer.qa_id) }}" class="btn_b01 btn" title="답변수정">답변수정</a></li>
-                            <li><a href="{{ url_for('qa_delete', qa_id=answer.qa_id) }}" class="btn_b01 btn" onclick="del(this.href); return false;" title="답변삭제">답변삭제</a></li>
-                        </ul>
-                    </div>
-                    <script>
-                        // 답변하기 옵션
-                        $(".btn_more_add").on("click", function() {
-                            $(".more_add").toggle();
-                        })
-                    </script>
-                    {% endif %}
-                </header>
-
-                <div id="ans_con">
-                    <div id="bo_v_img">
-                        {% for image in answer.image %}
-                            <a href="javascrip:;" target="_blank" class="view_image">
-                                <img src="/{{ image }}">
-                            </a>
-                        {% endfor %}
-                    </div>
-                    {{ answer.qa_content|safe }}
-                    <!-- 첨부파일 시작 { -->
-                    <section id="bo_v_file">
-                        <h2>첨부파일</h2>
-                        {% for file in answer.file %}
-                            <li>
-                                <i class="fa fa-download" aria-hidden="true"></i>
-                                <a href="/{{ file.path }}" class="view_file_download" download="{{ file.name }}">
-                                    <strong>{{ file.name }}</strong>
-                                </a>
-                            </li>
-                        {% endfor %}
-                    </section>
-                    <!-- } 첨부파일 끝 -->
-                </div>
->>>>>>> b6a43076
 
     {% elif request.state.is_super_admin %}
     <div id="bo_qa_answer_write" class="bo_common bo_write">
@@ -324,7 +233,6 @@
                 <label for="qa_subject" class="blind">제목</label>
                 <input type="text" name="qa_subject" value="" id="qa_subject" required="" class="frm_input required full_input" size="50" maxlength="255" placeholder="제목">
             </div>
-<<<<<<< HEAD
 
             <div>
                 <label for="qa_content" class="blind">내용<strong>필수</strong></label>
@@ -339,109 +247,6 @@
                 <div class="file_wr">
                     <label for="qa_file_1" class="lb_icon"><i class="fa fa-download" aria-hidden="true"></i><span class="blind"> 파일 #1</span></label>
                     <input type="file" name="file1" id="qa_file_1" title="파일첨부 1 :  용량 {{ qa_config.qa_upload_size }} 바이트 이하만 업로드 가능" class="frm_file">
-=======
-        {% elif request.state.is_super_admin %}
-            <section id="bo_v_ans_form">
-                <h2>답변등록</h2>
-        
-                <form name="fanswer" method="post" action="{{ url_for('qa_write_update') }}?{{ request.query_params }}" onsubmit="return fwrite_submit(this);" enctype="multipart/form-data" autocomplete="off">
-                    <input type="hidden" name="token" value="">
-                    <input type="hidden" name="qa_parent" value="{{ qa.qa_id }}">
-                    <input type="hidden" name="qa_category" value="{{ qa.qa_category }}">
-                    <input type="hidden" name="qa_html" value="1">
-
-                    <div class="form_01">
-                        <ul>
-                            <li>
-                                <label for="qa_subject" class="blind">제목</label>
-                                <input type="text" name="qa_subject" value="" id="qa_subject" required="" class="frm_input required full_input" size="50" maxlength="255" placeholder="제목">
-                            </li>
-                            <li class="qa_content_wrap smarteditor2">
-                                <label for="qa_content" class="blind">내용<strong>필수</strong></label>
-                                {% if qa_config.qa_use_editor %}
-                                    {{ editor.body("qa_content", "") }}
-                                {% else %}
-                                    <textarea id="qa_content" name="qa_content" style="width: 100%; height: 300px;"></textarea>
-                                {% endif %}
-                            </li>
-                            <li class="bo_w_flie">
-                                <div class="file_wr">
-                                    <label for="qa_file_1" class="lb_icon"><i class="fa fa-download" aria-hidden="true"></i><span class="blind"> 파일 #1</span></label>
-                                    <input type="file" name="file1" id="qa_file_1" title="파일첨부 1 :  용량 {{ qa_config.qa_upload_size }} 바이트 이하만 업로드 가능" class="frm_file">
-                                </div>
-                            </li>
-                            <li class="bo_w_flie">
-                                <div class="file_wr">
-                                    <label for="qa_file_2" class="lb_icon"><i class="fa fa-download" aria-hidden="true"></i><span class="blind"> 파일 #2</span></label>
-                                    <input type="file" name="file2" id="qa_file_2" title="파일첨부 2 :  용량 {{ qa_config.qa_upload_size }} 바이트 이하만 업로드 가능" class="frm_file">
-                                </div>
-                            </li>
-                        </ul>
-                    </div>
-        
-                    <div class="btn_confirm">
-                        <button type="submit" id="btn_submit" accesskey="s" class="btn_submit">답변등록</button>
-                    </div>
-                </form>
-        
-                <script>
-                    function html_auto_br(obj)
-                    {
-                        if (obj.checked) {
-                            result = confirm("자동 줄바꿈을 하시겠습니까?\n\n자동 줄바꿈은 게시물 내용중 줄바뀐 곳을<br>태그로 변환하는 기능입니다.");
-                            if (result)
-                                obj.value = "2";
-                            else
-                                obj.value = "1";
-                        }
-                        else
-                            obj.value = "";
-                    }
-            
-                    function fwrite_submit(f)
-                    {
-                        f.token.value = generate_token();
-
-                        return true;
-                    }
-                </script>
-            </section>
-        {% endif %}
-        
-        {% if related_list %}
-            <section id="bo_v_rel">
-                <h2>연관질문</h2>
-                <div class="tbl_head01 tbl_wrap">
-                    <table>
-                        <thead>
-                        <tr>
-                            <th scope="col">제목</th>
-                            <th scope="col">등록일</th>
-                            <th scope="col">상태</th>
-                        </tr>
-                        </thead>
-                        <tbody>
-                            {% for related in related_list %}
-                                <tr>
-                                    <td>
-                                        <span class="bo_cate_link">{{ related.qa_category }}</span>
-                                        <a href="{{ url_for('qa_view', qa_id=related.qa_id) }}?{{ request.query_params }}" class="bo_tit">
-                                            {{ related.qa_subject }}
-                                        </a>
-                                    </td>
-                                    <td class="td_date">{{ related.qa_datetime|datetime_format('%y-%m-%d') }}</td>
-                                    <td class="td_stat">
-                                        {% if related.qa_status %}
-                                            <span class="txt_done">답변완료</span>
-                                        {% else %}
-                                            <span class="txt_rdy">답변대기</span>
-                                        {% endif %}
-                                    </td>
-                                </tr>
-                            {% endfor %}
-                        </tbody>
-                    </table>
->>>>>>> b6a43076
                 </div>
             </div>
 
@@ -504,7 +309,7 @@
                             {{ related.qa_subject }}
                         </a>
                     </td>
-                    <td class="table_datetime">{{ related.qa_datetime }}</td>
+                    <td class="table_datetime">{{ related.qa_datetime|datetime_format('%y-%m-%d') }}</td>
                     <td class="table_status">
                         {% if related.qa_status %}
                             <span class="txt_done">답변완료</span>
