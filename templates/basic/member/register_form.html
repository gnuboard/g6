{% extends "base.html" %}
{% set title = "회원정보 수정" if member.mb_id else "회원가입" %}

{% block head %}
    <script src="//t1.daumcdn.net/mapjsapi/bundle/postcode/prod/postcode.v2.js" async></script>
    {% if certificate.is_use_cert %}
        <script src="{{ url_for('static', path='/js/certify.js') }}" async></script>
    {% endif %}
{% endblock head %}

{% block title %}{{ title }}{% endblock title %}
{% block subtitle %}{{ title }}{% endblock subtitle %}

{% block content %}
<div class="register">
    <form id="fregisterform" name="fregisterform" action="{{ form.action_url }}"
          onsubmit="return fregisterform_submit(this)" method="post" enctype="multipart/form-data" autocomplete="off">
        <input type="hidden" name="is_register" value="{{ is_register }}"/>
        <input type="hidden" name="token" value="">
        <input type="hidden" name="cert_type" value="{{ member.mb_certify|default('', true) }}">
        <input type="hidden" name="cert_no" value="">
        <input type="hidden" name="mb_sex" value="">

        <div id="register_form" class="form_01">
            <div class="register_form_inner">
                <h2>사이트 이용정보 입력</h2>
                <ul>
                    <li>
                        <input type="text" name="mb_id" value="{{ member.mb_id|default('', true) }}"
                               id="reg_mb_id" required class="frm_input full_input required alnum_" minlength="3"
                               maxlength="20"
                               {% if member.mb_id %}readonly="readonly"{% endif %}
                               placeholder="">
                        <label for="reg_mb_id" class="text_input">
                          아이디 (필수)
                          <button type="button" class="tooltip_icon">
                              <i class="fa fa-regular fa-question-circle" aria-hidden="true"></i>
                              <span class="blind">설명보기</span>
                              <span class="tooltip">영문자, 숫자, _ 만 입력 가능. 최소 3자이상 입력하세요.</span>
                          </button>
                        </label>
                        <span id="msg_mb_id"></span>
                    </li>
                    <li class="left_input margin_input">
                      <input type="password" name="mb_password" id="reg_mb_password"
                      {{ "required" if is_register else None }}
                       class="frm_input full_input {% if is_register %} required {% endif %}" minlength="3" maxlength="20" placeholder="">
                        <label for="reg_mb_password" class="text_input">비밀번호 (필수)</label>
                    </li>
                    <li class="left_input">
                      <input type="password" name="mb_password_re" id="reg_mb_password_re"
                        {% if is_register %} required {% endif %}
                        class="frm_input full_input
                        {% if is_register %} required {% endif %}" minlength="3" maxlength="20" placeholder="">
                        <label for="reg_mb_password_re" class="text_input">비밀번호 확인 (필수)</label>
                    </li>
                </ul>
            </div>

            <div class="tbl_frm01 tbl_wrap register_form_inner">
                <h2>개인정보 입력</h2>
                <ul>
                    {% set desc_cert='' %}
                    {% if certificate.is_use_cert %}
                    <li>
                        {% if certificate.cert_simple or certificate.cert_hp or certificate.cert_ipin %}
                            {% set desc_cert|safe %}<span class="cert_desc"> (본인확인 시 자동입력)</span>{% endset %}
                        {% endif %}
                        {% if certificate.cert_simple %}
                            <button type="button" id="win_sa_kakao_cert" class="btn_frmline win_sa_cert" data-type="">간편인증</button>
                        {% endif %}
                        {% if certificate.cert_hp %}
                            <button type="button" id="win_hp_cert" class="btn_frmline">휴대폰 본인확인</button>
                        {% endif %}
                        {% if certificate.cert_ipin %}
                            <button type="button" id="win_ipin_cert" class="btn_frmline">아이핀 본인확인</button>
                        {% endif %}

                        {% if member and member.mb_certify_name %}
                        <div id="msg_certify">
                            <strong>본인인증({{ member.mb_certify_name }})</strong>
                            {%- if member.mb_adult %} 및 <strong>성인인증</strong>{% endif %} 완료
                        </div>
                        {% endif %}
                    </li>
                    {% endif %}
                    <li>
                        <input type="text" id="reg_mb_name" name="mb_name"
                               value="{{ member.mb_name|default('', true) }}" 
                               required 
                               {{ form.name_readonly }}
                               class="frm_input full_input required " size="10" placeholder="">
                        <label for="reg_mb_name" class="text_input">이름 (필수){{ desc_cert }}</label>
                    </li>
                    <li>
                        <input type="text" name="mb_nick" value="{{ member.mb_nick|default('', true) }}"
                               id="reg_mb_nick" required class="frm_input required nospace full_input" size="10"
                               maxlength="20" placeholder="">
                        <label for="reg_mb_nick" class="text_input">
                          닉네임 (필수)
                          <button type="button" class="tooltip_icon">
                              <i class="fa fa-regular fa-question-circle" aria-hidden="true"></i>
                              <span class="blind">설명보기</span>
                              <span class="tooltip">공백없이 한글,영문,숫자만 입력 가능 (한글2자, 영문4자 이상)<br> 닉네임을 바꾸시면 앞으로 60일 이내에는 변경 할 수 없습니다.</span>
                          </button>
                        </label>
                        <span id="msg_mb_nick"></span>
                    </li>
                    <li>
                        <input type="hidden" name="old_email" value="">
                        <input type="text" name="mb_email" value="{{ member.mb_email|default('', true) }}"
                              id="reg_mb_email" required class="frm_input email full_input required" size="70"
                              maxlength="100" placeholder="">
                        <label for="reg_mb_email" class="text_input">E-mail (필수)</label>
                        {% if config.cf_use_email_certify %}
                            {% if is_register %}
                                <span class="frm_info">E-mail 로 발송된 내용을 확인한 후 인증하셔야 회원가입이 완료됩니다.</span>
                            {% else %}
                                <span class="frm_info">E-mail 주소를 변경하시면 다시 인증하셔야 합니다.</span>
                            {% endif %}
                        {% endif %}
                    </li>

                    {% if config.cf_use_homepage %}
                    <li>
                        <label for="reg_mb_homepage" class="blind">홈페이지{% if config.cf_req_homepage %} (필수){% endif
                            %}</label>
                        <input type="text" name="mb_homepage" value="{{ member.mb_homepage|default('', true) }}"
                               id="reg_mb_homepage"
                               class="frm_input full_input {% if config.cf_req_homepage %} required{% endif %}"
                               maxlength="255"
                               {% if config.cf_req_homepage %} required {% endif %}
                               placeholder="홈페이지{% if config.cf_req_homepage %} (필수){% endif %}">
                    </li>
                    {% endif %}
                    {% if config.cf_use_tel %}
                    <li>
                        <label for="reg_mb_tel" class="blind">전화번호
                            {% if config.cf_req_tel %} (필수){% endif %}
                        </label>
                        <input type="text" name="mb_tel" value="{{ member.mb_tel|default('', true) }}"
                               id="reg_mb_tel"
                               class="frm_input full_input {% if config.cf_req_tel %} required{% endif %}"
                               maxlength="20"
                               {% if config.cf_req_tel %}required{% endif %}
                               placeholder="전화번호 {% if config.cf_req_tel %} (필수){% endif %}">
                    </li>
                    {% endif %}

<<<<<<< HEAD
                    {% if config.cf_use_hp or certificate.is_use_hp %}
                        <li>
                            <input type="text" name="mb_hp"
                                id="reg_mb_hp" 
                                value="{{ member.mb_hp|default_if_none('') }}"
                                class="frm_input full_input {{ form.hp_readonly }} {% if hp_is_required %}required{% endif %}"
                                maxlength="20"
                                placeholder=""
                                {{ form.hp_readonly }}>
                            <label for="reg_mb_hp" class="text_input">휴대폰번호
                                {% if hp_is_required %} (필수){% endif %} {{ desc_cert }}
                            </label>
                            {% if certificate.is_use_hp %}
                                <input type="hidden" name="old_mb_hp" value="{{ member.mb_hp|default('', true) }}">
                            {% endif %}
                        </li>
=======
                    {% if config.cf_use_hp %}
                    <li>
                        <label for="reg_mb_hp" class="blind">
                            휴대폰번호{% if config.cf_req_hp %} (필수){% endif %}{{ desc_phone }}
                        </label>
                        <input type="text" name="mb_hp"
                               id="reg_mb_hp" 
                               {{ hp_readonly }}
                               value="{{ member.mb_hp|default('', true) }}"
                               class="frm_input full_input 
                               {% if config.cf_req_hp %}required{% endif %}
                               {{ hp_readonly }}"
                               maxlength="20"
                               placeholder="휴대폰번호{% if config.cf_req_hp %} (필수){% endif %} {{ desc_phone }}"
                        >
                    </li>
>>>>>>> fcd8dc7c
                    {% endif %}
                    
                    {% if config.cf_use_addr %}
                    <li>
                        <label>주소 {% if config.cf_req_addr %} (필수) {% endif %}</label> 
                        <label for="reg_mb_zip" class="blind">
                            우편번호 {% if config.cf_req_addr %} (필수) {% endif %}
                        </label>
                        <input type="text" name="mb_zip" 
                               value="{{ member.mb_zip1|default('', true) + member.mb_zip2|default('', true) }}"
                               id="reg_mb_zip"
                               {% if config.cf_req_addr %} required {% endif %}
                               class="frm_input twopart_input {% if config.cf_req_addr %} required {% endif %}"
                               size="5" maxlength="6" placeholder="우편번호">
                        <button type="button" class="btn_frmline"
                                onclick="win_zip('fregisterform', 'mb_zip', 'mb_addr1', 'mb_addr2', 'mb_addr3', 'mb_addr_jibeon');">
                            주소 검색
                        </button>
                        <br>
                        <input type="text" name="mb_addr1" value="{{ member.mb_addr1|default('', true) }}"
                               id="reg_mb_addr1" 
                               {% if config.cf_req_addr %} required {% endif %} 
                               class="frm_input frm_address full_input 
                               {% if config.cf_req_addr %} required {% endif %}"
                               size="50"
                        placeholder="기본주소">
                        <label for="reg_mb_addr1"
                               class="blind">기본주소  {% if config.cf_req_addr %} (필수) {% endif %}  </label><br>
                        <input type="text" name="mb_addr2" value="{{ member.mb_addr2|default('', true) }}"
                               id="reg_mb_addr2" class="frm_input frm_address full_input" size="50" placeholder="상세주소">
                        <label for="reg_mb_addr2" class="blind">상세주소</label>
                        <br>
                        <input type="text" name="mb_addr3" value="{{ member.mb_addr3|default('', true) }}"
                               id="reg_mb_addr3" class="frm_input frm_address full_input" size="50" readonly="readonly"
                               placeholder="참고항목">
                        <label for="reg_mb_addr3" class="blind">참고항목</label>
                        <input type="hidden" name="mb_addr_jibeon"
                               value="{{ member.mb_addr_jibeon|default('', true) }}">
                    </li>
                    {% endif %}
                </ul>
            </div>

            <div class="tbl_frm01 tbl_wrap register_form_inner">
                <h2>기타 개인설정</h2>
                <ul>
                    
                    {% if config.cf_use_signature %}
                    <li>
                        <label for="reg_mb_signature" class="blind">
                            서명 {% if config.cf_req_signature %} (필수){% endif %}
                        </label>
                        <textarea name="mb_signature" id="reg_mb_signature"
                                  class=" {% if config.cf_req_signature %} required {% endif %}"
                                  {% if config.cf_req_signature %} required {% endif %}
                                  placeholder="서명 {% if config.cf_req_signature %} (필수){% endif %}">{{ member.mb_signature|default('', true) }}</textarea>
                    </li>
                    {% endif %}
                    {% if config.cf_use_profile %}
                    <li>
                        <label for="reg_mb_profile" class="blind">자기소개</label>
                        <textarea name="mb_profile" id="reg_mb_profile"
                                  class="{% if config.cf_req_profile %} required{% endif %}" 
                                  {% if config.cf_req_profile %} required {% endif %}
                                  placeholder="자기소개{% if config.cf_req_profile %} (필수){% endif %}">{{ member.mb_profile|default('', true) }}</textarea>
                    </li>
                    {% endif %}
                    
                    {% if config.cf_icon_level|int <= member.mb_level|int %}
                    <li class="reg_mb_img_file">
                        <label for="reg_mb_img" class="frm_label">
                            회원이미지
                            <button type="button" class="tooltip_icon">
                              <i class="fa fa-regular fa-question-circle" aria-hidden="true"></i>
                              <span class="blind">설명보기</span>
                              <span class="tooltip">이미지 크기는 가로 {{ config.cf_member_img_width }} 픽셀, 세로 {{ config.cf_member_img_height }}픽셀로 리사이즈 됩니다.<br>
                                gif, jpg, png파일만 가능하며 용량 {{ config.cf_member_img_size }}바이트 이하만 등록됩니다.</span>
                            </button>
                        </label>
                        <input type="file" name="mb_img" accept="image/*" id="id_mb_img">
                        
                        {% if not is_register and form.mb_img_url %}
                            <img src="{{ form.mb_img_url }}" alt="">
                            <input type="checkbox" name="del_mb_img" value="1" id="del_mb_img">
                            <label for="del_mb_img" class="inline">삭제</label>
                        {% endif %}
                    </li>
                    <li class="reg_mb_icon_file">
                        <label for="reg_mb_icon_file" class="frm_label">
                            회원아이콘
                            <button type="button" class="tooltip_icon">
                              <i class="fa fa-regular fa-question-circle" aria-hidden="true"></i>
                              <span class="blind">설명보기</span>
                              <span class="tooltip">이미지 크기는 가로 {{ config.cf_member_icon_width }} 픽셀, 세로 {{ config.cf_member_icon_height }}픽셀로 리사이즈 됩니다.<br>
                                gif, jpg, png파일만 가능하며 용량 {{ config.cf_member_icon_size }}바이트 이하만 등록됩니다.</span>
                            </button>
                        </label>
                        <input type="file" name="mb_icon" accept="image/*" id="id_mb_icon">
                        {% if form.mb_icon_url %}
                            <img src="{{ form.mb_icon_url }}" alt="" width="{{ config.cf_member_icon_width }}" height="{{ config.cf_member_icon_height }}">
                            <input type="checkbox" name="del_mb_icon" value="1" id="del_mb_icon">
                            <label for="del_mb_icon" class="inline">삭제</label>
                        {% endif %}
                    </li>
                    
                    {% endif %}
                    
                    <li class="chk_box">
                        <input type="checkbox" name="mb_mailling" value="1" id="reg_mb_mailling" {% if member.mb_mailling %} checked {% endif %}>
                        <label for="reg_mb_mailling">
                            <span></span>
                            <b class="blind">메일링서비스</b>
                        </label>
                        <span class="chk_li">정보 메일을 받겠습니다.</span>
                    </li>
                    
                    {% if config.cf_use_hp %}
                    <li class="chk_box">
                        <input type="checkbox" name="mb_sms" value="1" id="reg_mb_sms" {% if member.mb_sms %} checked {% endif %}>
                        <label for="reg_mb_sms">
                            <span></span>
                            <b class="blind">SMS 수신여부</b>
                        </label>
                        <span class="chk_li">휴대폰 문자메세지를 받겠습니다.</span>
                    </li>
                    {% endif %}
                    
                    {% if form.is_profile_open %}
                    <li class="chk_box">
                        <input type="checkbox" name="mb_open" value="1" id="reg_mb_open" {% if is_register or member.mb_open %} checked {% endif %}>
                        <label for="reg_mb_open">
                            <span></span>
                            <b class="blind">정보공개</b>
                        </label>
                        <span class="chk_li">다른분들이 나의 정보를 볼 수 있도록 합니다.</span>
                        <span class="frm_info">
                            정보공개를 바꾸시면 앞으로 {{ config.cf_open_modify|default("0") }}일 이내에는 변경이 안됩니다.
                        </span>
                    </li>
                    {% else %}
                    <li>
                        <span class="frm_label">정보공개</span>
                        <input type="hidden" name="mb_open" value="{{ member.mb_open }}">

                        <span class="frm_info">
                            정보공개는 수정 후 앞으로 {{ config.cf_open_modify|default("0") }} 일 이내, 
                            {{ form.profile_open_date }} 까지는 변경이 안됩니다.<br>
                            이렇게 하는 이유는 잦은 정보공개 수정으로 인하여 쪽지를 보낸 후 받지 않는 경우를 막기 위해서 입니다.
                        </span>
                         
                    </li>
                    {% endif %} 
                    {% if is_register and config.cf_use_recommend %}
                    <li>
                        <input type="text" name="mb_recommend" 
                               value="" 
                               id="mb_recommend" 
                               class="frm_input half_input" 
                               placeholder="추천인 아이디">

                    </li>
                    {% endif %}
                    <li>
                    </li>

                    <li class="is_captcha_use">
                        {% include captcha_widget(request) ignore missing %}
                    </li>
                </ul>
            </div>
        </div>
        <div class="btn_confirm">
            <a href="/" class="btn_close">취소</a>
            <button type="submit" id="btn_submit" class="btn_submit" accesskey="s">{% if is_register %}회원가입{% else %}정보수정{% endif %}</button>
        </div>
    </form>
</div>
<script>
    "use strict";

    $(function() {
        /**
         * 본인인증 관련 스크립트
         */
    {% if certificate.is_use_cert %}
        const cert_simple = "{{ certificate.cert_simple }}";
        const cert_ipin = "{{ certificate.cert_ipin }}";
        const cert_hp = "{{ certificate.cert_hp }}";

        const common_param = "pageType=register";

        // 이니시스 간편인증
        if (cert_simple) {
            $(".win_sa_cert").click(function() {
                if (!cert_confirm()) {
                    return false;
                }
                let params = "?directAgency=" + $(this).data("type") + "&" + common_param;
                let request_url = "{{ url_for('get_certificate', provider='inicis', cert_type='simple') }}" + params;
                call_sa(request_url);
            });
        }

        // 아이핀 인증
        if (cert_ipin) {
            $("#win_ipin_cert").click(function() {
                if (!cert_confirm()) {
                    return false;
                }
                let params = "?" + common_param;
                let request_url = "G5_OKNAME_URL/ipin1.php" + params;
                certify_win_open('kcb-ipin', request_url);
                return;
            });
        }
    
        // 휴대폰인증
        if (cert_hp) {
            $("#win_hp_cert").click(function() {
                if (!cert_confirm()) {
                    return false;
                }
                let params = "?" + common_param;
                let request_url = ""
                // KCP 본인인증
                if (cert_hp == "kcp") {
                    request_url = "{{ url_for('get_certificate', provider='kcp', cert_type='hp') }}" + params
                }
                certify_win_open(cert_hp + "-hp", request_url);
                return;
            });
        }
    {% endif %}

        /**
         * 툴팁 아이콘
         */
        $(document).on("click", ".tooltip_icon", function(e){
            $(this).next(".tooltip").fadeIn(400).css("display","inline-block");
        }).on("mouseout", ".tooltip_icon", function(e){
            $(this).next(".tooltip").fadeOut();
        });
    });
    
    // submit 최종 폼체크
    function fregisterform_submit(f)
    {
        try {
            /*
            // 회원아이디 검사
            if (reg_mb_id_check()) {
                alert(msg);
                f.mb_id.select();
                return false;
            }
        
            if (f.mb_password.value.length < 3) {
                alert("비밀번호를 3글자 이상 입력하십시오.");
                f.mb_password.focus();
                return false;
            }
        
            if (f.mb_password.value != f.mb_password_re.value) {
                alert("비밀번호가 같지 않습니다.");
                f.mb_password_re.focus();
                return false;
            }
        
            if (f.mb_password.value.length > 0) {
                if (f.mb_password_re.value.length < 3) {
                    alert("비밀번호를 3글자 이상 입력하십시오.");
                    f.mb_password_re.focus();
                    return false;
                }
            }
        
            // 이름 검사
            if (f.is_register == '' && f.getAttribute('mb_name')) {
                if (f.mb_name.value.length < 1) {
                    alert("이름을 입력하십시오.");
                    f.mb_name.focus();
                    return false;
                }
            }
        
            
            // 닉네임 검사
            if (f.mb_nick.defaultValue != f.mb_nick.value) {
                const msg = reg_mb_nick_check();
                if (msg) {
                    alert(msg);
                    f.reg_mb_nick.select();
                    return false;
                }
            }
        
            // E-mail 검사
            if (f.getAttribute('mb_email') && f.mb_email.defaultValue != f.mb_email.value) {
                const msg = reg_mb_email_check();
                if (msg) {
                    alert(msg);
                    f.reg_mb_email.select();
                    return false;
                }
            }
            
            
            
            if (typeof f.mb_icon != "undefined") {
                if (f.mb_icon.value) {
                    if (!f.mb_icon.value.toLowerCase().match(/.(gif|jpe?g|png)$/i)) {
                        alert("회원아이콘이 이미지 파일이 아닙니다.");
                        f.mb_icon.focus();
                        return false;
                    }
                }
            }
        
            if (typeof f.mb_img != "undefined") {
                if (f.mb_img.value) {
                    if (!f.mb_img.value.toLowerCase().match(/.(gif|jpe?g|png)$/i)) {
                        alert("회원이미지가 이미지 파일이 아닙니다.");
                        f.mb_img.focus();
                        return false;
                    }
                }
            }
        
            if (typeof(f.mb_recommend) != "undefined" && f.mb_recommend.value) {
                if (f.mb_id.value == f.mb_recommend.value) {
                    alert("본인을 추천할 수 없습니다.");
                    f.mb_recommend.focus();
                    return false;
                }
        
                const msg = reg_mb_recommend_check();
                if (msg) {
                    alert(msg);
                    f.mb_recommend.select();
                    return false;
                }
            }
            */

            {% if is_requried_register %}
            // 본인확인 체크
            if (f.cert_no.value == "") {
                alert("회원가입을 위해서는 본인확인을 해주셔야 합니다.");
                return false;
            }
            {% endif %}

            // captcha 사용시
            if (typeof check_captcha === "function") {
                if (!check_captcha(f)) return false;
            }

            document.getElementById("btn_submit").disabled = true;

            // 토큰 생성은 폼 체크의 가장 마지막에서 한다.
            f.token.value = generate_token();

            return true;

        } catch(e) {
            console.log(e)
            alert('회원가입에 실패했습니다')
            return false;
        }
    }
</script>
{% endblock content %}<|MERGE_RESOLUTION|>--- conflicted
+++ resolved
@@ -147,12 +147,11 @@
                     </li>
                     {% endif %}
 
-<<<<<<< HEAD
                     {% if config.cf_use_hp or certificate.is_use_hp %}
                         <li>
                             <input type="text" name="mb_hp"
                                 id="reg_mb_hp" 
-                                value="{{ member.mb_hp|default_if_none('') }}"
+                                value="{{ member.mb_hp|default('', true) }}"
                                 class="frm_input full_input {{ form.hp_readonly }} {% if hp_is_required %}required{% endif %}"
                                 maxlength="20"
                                 placeholder=""
@@ -164,24 +163,6 @@
                                 <input type="hidden" name="old_mb_hp" value="{{ member.mb_hp|default('', true) }}">
                             {% endif %}
                         </li>
-=======
-                    {% if config.cf_use_hp %}
-                    <li>
-                        <label for="reg_mb_hp" class="blind">
-                            휴대폰번호{% if config.cf_req_hp %} (필수){% endif %}{{ desc_phone }}
-                        </label>
-                        <input type="text" name="mb_hp"
-                               id="reg_mb_hp" 
-                               {{ hp_readonly }}
-                               value="{{ member.mb_hp|default('', true) }}"
-                               class="frm_input full_input 
-                               {% if config.cf_req_hp %}required{% endif %}
-                               {{ hp_readonly }}"
-                               maxlength="20"
-                               placeholder="휴대폰번호{% if config.cf_req_hp %} (필수){% endif %} {{ desc_phone }}"
-                        >
-                    </li>
->>>>>>> fcd8dc7c
                     {% endif %}
                     
                     {% if config.cf_use_addr %}
