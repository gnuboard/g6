{% extends "base.html" %}

{% block title %}회원정보 찾기{% endblock title %}
{% block subtitle %}회원정보 > 비밀번호 찾기{% endblock subtitle %}

{% block content %}
<div id="find_info" class="new_win">
    <div class="new_win_con">
        <form name="fpasswordlost" action="/bbs/password_lost" onsubmit="return fpasswordlost_submit(this);" method="post" autocomplete="off">
            <input type="hidden" name="token" value="">
            <h3>회원가입정보로 비밀번호 찾기</h3>
            <fieldset id="info_fs">
                <p>
                    아이디, 이메일 주소를 입력해주세요.<br>
                    등록된 회원정보가 있다면 해당 이메일로 비밀번호를 재설정할 수 있는 링크를 보내드립니다.
                </p>
<<<<<<< HEAD
                <label for="mb_name" class="sound_only">아이디<strong class="sound_only">필수</strong></label>
                <input type="text" name="mb_id" id="mb_id" required="" class="required frm_input half_input alnum_" size="30" placeholder="아이디">
                <label for="mb_email" class="sound_only">E-mail 주소<strong class="sound_only">필수</strong></label>
=======
                <label for="mb_name" class="blind">아이디<strong class="blind">필수</strong></label>
                <input type="text" name="mb_id" id="mb_id" required="" class="required frm_input half_input alnum_" size="30" placeholder="아이디">
                <label for="mb_email" class="blind">E-mail 주소<strong class="blind">필수</strong></label>
>>>>>>> eae578e9
                <input type="text" name="mb_email" id="mb_email" required="" class="required frm_input full_input email" size="100" placeholder="E-mail 주소">
            </fieldset>

            <!-- Captcha Start -->
            <fieldset id="captcha" class="captcha">
                {% include captcha_widget(request) ignore missing %}
            </fieldset>
            <!-- Captcha End -->

            <div class="win_btn">
                <button type="submit" class="btn_submit">비밀번호 재설정 메일 발송</button>
            </div>
        </form>
    </div>
</div>
<script>    
function fpasswordlost_submit(f) {
    // captcha 사용시
    if (typeof check_captcha === "function") {
        if (!check_captcha(f)) {
            return false;
        }
    }

    f.token.value = generate_token();

    return true;
}
</script>
{% endblock content %}<|MERGE_RESOLUTION|>--- conflicted
+++ resolved
@@ -14,15 +14,9 @@
                     아이디, 이메일 주소를 입력해주세요.<br>
                     등록된 회원정보가 있다면 해당 이메일로 비밀번호를 재설정할 수 있는 링크를 보내드립니다.
                 </p>
-<<<<<<< HEAD
-                <label for="mb_name" class="sound_only">아이디<strong class="sound_only">필수</strong></label>
-                <input type="text" name="mb_id" id="mb_id" required="" class="required frm_input half_input alnum_" size="30" placeholder="아이디">
-                <label for="mb_email" class="sound_only">E-mail 주소<strong class="sound_only">필수</strong></label>
-=======
                 <label for="mb_name" class="blind">아이디<strong class="blind">필수</strong></label>
                 <input type="text" name="mb_id" id="mb_id" required="" class="required frm_input half_input alnum_" size="30" placeholder="아이디">
                 <label for="mb_email" class="blind">E-mail 주소<strong class="blind">필수</strong></label>
->>>>>>> eae578e9
                 <input type="text" name="mb_email" id="mb_email" required="" class="required frm_input full_input email" size="100" placeholder="E-mail 주소">
             </fieldset>
 
