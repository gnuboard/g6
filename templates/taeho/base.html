--- conflicted
+++ resolved
@@ -167,11 +167,7 @@
         {% if render_visit_statistics %}
             {{ render_visit_statistics(request)|safe }}
         {% endif %}
-<<<<<<< HEAD
-        <!-- } 접속자집계 끝 -->
-=======
         <!-- } 접속자집계 끝 -->  
->>>>>>> 044834ef
       <script>
         // aside/최신글 - 탭메뉴 기능
         var tabItems = document.querySelectorAll('.aside_tab ul.tab_01 li');
