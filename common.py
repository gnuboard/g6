import hashlib
import logging
import os
import random
import re
from time import sleep
from typing import Any, Dict, List, Optional, Union
import uuid
from urllib.parse import urlencode
import PIL
import shutil
from fastapi import Query, Request, HTTPException, UploadFile
from fastapi.templating import Jinja2Templates
from markupsafe import Markup, escape
from passlib.context import CryptContext
from sqlalchemy import Index, asc, desc, and_, or_, func, extract, literal
from sqlalchemy.exc import IntegrityError
from sqlalchemy.orm import load_only, Session
from models import Auth, Config, Member, Memo, Board, BoardFile, BoardNew, Group, Menu, NewWin, Point, Poll, Popular, Visit, VisitSum, UniqId
from models import WriteBaseModel
from database import SessionLocal, engine, DB_TABLE_PREFIX
from datetime import datetime, timedelta, date, time
import json
from PIL import Image
from user_agents import parse
import base64
from dotenv import load_dotenv
import smtplib
from email.mime.text import MIMEText
from email.mime.multipart import MIMEMultipart
from _extend.captcha.recaptch_v2 import ReCaptchaV2
from _extend.captcha.recaptch_inv import ReCaptchaInvisible

load_dotenv()


# 전역변수 선언(global variables)
TEMPLATES = "templates"
EDITOR_PATH = f"{TEMPLATES}/editor"

def get_theme_from_db(config=None):
    # main.py 에서 config 를 인수로 받아서 사용
    if not config:
        db: Session = SessionLocal()
        config = db.query(Config).first()
    theme = config.cf_theme if config and config.cf_theme else "basic"
    theme_path = f"{TEMPLATES}/{theme}"
    
    # Check if the directory exists
    if not os.path.exists(theme_path):
        theme_path = f"{TEMPLATES}/basic"
    
    return theme_path

# python setup.py 를 실행하는 것이 아니라면
if os.environ.get("is_setup") != "true":
    TEMPLATES_DIR = get_theme_from_db()
    
ADMIN_TEMPLATES_DIR = "_admin/templates"

# 나중에 삭제할 코드
SERVER_TIME = datetime.now()
TIME_YMDHIS = SERVER_TIME.strftime("%Y-%m-%d %H:%M:%S")
TIME_YMD = TIME_YMDHIS[:10]

# 나중에 삭제할 코드
# # pc 설정 시 모바일 기기에서도 PC화면 보여짐
# # mobile 설정 시 PC에서도 모바일화면 보여짐
# # both 설정 시 접속 기기에 따른 화면 보여짐 (pc에서 접속하면 pc화면을, mobile과 tablet에서 접속하면 mobile 화면)
# SET_DEVICE = 'both'

# # mobile 을 사용하지 않을 경우 False 로 설정
# USE_MOBILE = True


IS_RESPONSIVE = os.getenv("IS_RESPONSIVE", default="True")
IS_RESPONSIVE = IS_RESPONSIVE.lower() == "true"
    

def hash_password(password: str):
    '''
    비밀번호를 해시화하여 반환하는 함수
    '''
    pwd_context = CryptContext(schemes=["bcrypt"], deprecated="auto")
    return pwd_context.hash(password)  


def verify_password(plain_password, hashed_passwd):
    '''
    입력한 비밀번호와 해시화된 비밀번호를 비교하여 일치 여부를 반환하는 함수
    '''
    pwd_context = CryptContext(schemes=["bcrypt"], deprecated="auto")
    return pwd_context.verify(plain_password, hashed_passwd)  

# 동적 모델 캐싱: 모델이 이미 생성되었는지 확인하고, 생성되지 않았을 경우에만 새로 생성하는 방법입니다. 
# 이를 위해 간단한 전역 딕셔너리를 사용하여 이미 생성된 모델을 추적할 수 있습니다.
_created_models = {}

# 동적 게시판 모델 생성
def dynamic_create_write_table(table_name: str, create_table: bool = False):
    '''
    WriteBaseModel 로 부터 게시판 테이블 구조를 복사하여 동적 모델로 생성하는 함수
    인수의 table_name 에서는 DB_TABLE_PREFIX + 'write_' 를 제외한 테이블 이름만 입력받는다.
    Create Dynamic Write Table Model from WriteBaseModel
    '''
    # 이미 생성된 모델 반환
    if table_name in _created_models:
        return _created_models[table_name]
    
    if isinstance(table_name, int):
        table_name = str(table_name)
    
    class_name = "Write" + table_name.capitalize()
    DynamicModel = type(
        class_name, 
        (WriteBaseModel,), 
        {   
            "__tablename__": DB_TABLE_PREFIX + 'write_' + table_name,
            "__table_args__": (
                Index(f'idx_wr_num_reply_{table_name}', 'wr_num', 'wr_reply'),
                Index(f'idex_wr_is_comment_{table_name}', 'wr_is_comment'),
                {"extend_existing": True}),
        }
    )
    # 게시판 추가시 한번만 테이블 생성
    if (create_table):
        DynamicModel.__table__.create(bind=engine, checkfirst=True)
    # 생성된 모델 캐싱
    _created_models[table_name] = DynamicModel
    return DynamicModel

def get_real_client_ip(request: Request):
    '''
    클라이언트의 IP 주소를 반환하는 함수
    '''
    if 'X-Forwarded-For' in request.headers:
        return request.headers.getlist("X-Forwarded-For")[0].split(',')[0]
    return request.client.host


def session_member_key(request: Request, member: Member):
    '''
    세션에 저장할 회원의 고유키를 생성하여 반환하는 함수
    '''
    ss_mb_key = hashlib.md5((member.mb_datetime.strftime(format="%Y-%m-%d %H:%M:%S") + get_real_client_ip(request) + request.headers.get('User-Agent')).encode()).hexdigest()
    return ss_mb_key


# 회원레벨을 SELECT 형식으로 얻음
def get_member_level_select(id: str, start: int, end: int, selected: int, event=''):
    html_code = []
    html_code.append(f'<select id="{id}" name="{id}" {event}>')
    for i in range(start, end+1):
        html_code.append(f'<option value="{i}" {"selected" if i == selected else ""}>{i}</option>')
    html_code.append('</select>')
    return ''.join(html_code)

    
# skin_gubun(new, search, connect, faq 등) 에 따른 스킨을 SELECT 형식으로 얻음
def get_skin_select(skin_gubun, id, selected, event='', device=''):
    skin_path = TEMPLATES_DIR + f"/{device}/{skin_gubun}"

    html_code = []
    html_code.append(f'<select id="{id}" name="{id}" {event}>')
    html_code.append(f'<option value="">선택</option>')
    for skin in os.listdir(skin_path):
        # print(f"{skin_path}/{skin}")
        if os.path.isdir(f"{skin_path}/{skin}"):
            html_code.append(f'<option value="{skin}" {"selected" if skin == selected else ""}>{skin}</option>')
    html_code.append('</select>')
    return ''.join(html_code)


# DHTML 에디터를 SELECT 형식으로 얻음
def get_editor_select(id, selected):
    html_code = []
    html_code.append(f'<select id="{id}" name="{id}">')
    if id == 'bo_select_editor':
        html_code.append(f'<option value="" {"selected" if selected == "" else ""}>기본환경설정의 에디터 사용</option>')
    else:
        html_code.append(f'<option value="">사용안함</option>')
    for editor in os.listdir("static/plugin/editor"):
        if editor == 'textarea':
            continue
        if os.path.isdir(f"static/plugin/editor/{editor}"):
            html_code.append(f'<option value="{editor}" {"selected" if editor == selected else ""}>{editor}</option>')
    html_code.append('</select>')
    return ''.join(html_code)


# 회원아이디를 SELECT 형식으로 얻음
def get_member_id_select(id, level, selected, event=''):
    db = SessionLocal()
    # 테이블에서 지정된 필드만 가져 오는 경우 load_only(Member.field1, Member.field2) 함수를 사용 
    members = db.query(Member).options(load_only(Member.mb_id)).filter(Member.mb_level >= level).all()
    html_code = []
    html_code.append(f'<select id="{id}" name="{id}" {event}><option value="">선택하세요</option>')
    for member in members:
        html_code.append(f'<option value="{member.mb_id}" {"selected" if member.mb_id == selected else ""}>{member.mb_id}</option>')
    html_code.append('</select>')
    return ''.join(html_code)


# 필드에 저장된 값과 기본 값을 비교하여 selected 를 반환
# def get_selected(field_value, value):
#     if field_value is None or value is None or field_value == '' or value == '':
#         return ''
#     if isinstance(value, int) or (isinstance(value, str) and value.isdigit()):
#         return ' selected="selected"' if (int(field_value) == int(value)) else ''
#     return ' selected="selected"' if (field_value == value) else ''

def get_selected(field_value, value):
    if field_value is None or value is None or field_value == '' or value == '':
        return ''
    if ((isinstance(field_value, str) and field_value.isdigit()) and (
            isinstance(value, int) or (isinstance(value, str) and value.isdigit()))):
        return ' selected="selected"' if int(field_value) == int(value) else ''
    return ' selected="selected"' if field_value == value else ''


def option_array_checked(option, arr=[]):
    checked = ''
    if not isinstance(arr, list):
        arr = arr.split(',')
    if arr and option in arr:
        checked = 'checked="checked"'
    return checked


def get_group_select(id, selected='', event=''):
    db = SessionLocal()
    groups = db.query(Group).order_by(Group.gr_id).all()
    str = f'<select id="{id}" name="{id}" {event}>\n'
    for i, group in enumerate(groups):
        if i == 0:
            str += '<option value="">선택</option>'
        str += option_selected(group.gr_id, selected, group.gr_subject)
    str += '</select>'
    return str


def option_selected(value, selected, text=''):
    if not text:
        text = value
    if value == selected:
        return f'<option value="{value}" selected="selected">{text}</option>\n'
    else:
        return f'<option value="{value}">{text}</option>\n'
    



def subject_sort_link(request: Request, column: str, query_string: str ='', flag: str ='asc'):
    # 현재 상태에서 sst, sod, sfl, stx, sca, page 값을 가져온다.
    sst = request.state.sst if request.state.sst is not None else ""
    sod = request.state.sod if request.state.sod is not None else ""
    sfl = request.state.sfl if request.state.sfl is not None else ""
    stx = request.state.stx if request.state.stx is not None else ""
    sca = request.state.sca if request.state.sca is not None else ""
    page = request.state.page if request.state.page is not None else "" 
    
    # q1에는 column 값을 추가한다.
    q1 = f"sst={column}"

    if flag == 'asc':
        # flag가 'asc'인 경우, q2에 'sod=asc'를 할당한다.
        q2 = 'sod=asc'
        if sst == column:
            if sod == 'asc':
                # 현재 상태에서 sst와 col이 같고 sod가 'asc'인 경우, q2를 'sod=desc'로 변경한다.
                q2 = 'sod=desc'
    else:
        # flag가 'asc'가 아닌 경우, q2에 'sod=desc'를 할당한다.
        q2 = 'sod=desc'
        if sst == column:
            if sod == 'desc':
                # 현재 상태에서 sst와 col이 같고 sod가 'desc'인 경우, q2를 'sod=asc'로 변경한다.
                q2 = 'sod=asc'

    # query_string, q1, q2를 arr_query 리스트에 추가한다.
    arr_query = []
    arr_query.append(query_string)
    arr_query.append(q1)
    arr_query.append(q2)

    # sfl, stx, sca, page 값이 None이 아닌 경우, 각각의 값을 arr_query에 추가한다.
    if sfl is not None:
        arr_query.append(f'sfl={sfl}')
    if stx is not None:
        arr_query.append(f'stx={stx}')
    if sca is not None:
        arr_query.append(f'sca={sca}')
    if page is not None:
        arr_query.append(f'page={page}')

    # arr_query의 첫 번째 요소를 제외한 나머지 요소를 '&'로 연결하여 qstr에 할당한다.
    qstr = '&'.join(arr_query[1:]) if arr_query else ''
    # qstr을 '&'로 분리하여 pairs 리스트에 저장한다.
    pairs = qstr.split('&')

    # params 딕셔너리를 생성한다.
    params = {}

    # pairs 리스트의 각 요소를 '='로 분리하여 key와 value로 나누고, value가 빈 문자열이 아닌 경우 params에 추가한다.
    for pair in pairs:
        if '=' in pair:
            key, value = pair.split('=')
            if value != '':
                params[key] = value

    # qstr을 쿼리 문자열로 사용하여 링크를 생성하고 반환한다.
    return f'<a href="?{qstr}">'

# 함수 테스트
# print(subject_sort_link('title', query_string='type=list', flag='asc', sst='title', sod='asc', sfl='category', stx='example', page=2))


def get_admin_menus():
    '''
    1, 2단계로 구분된 관리자 메뉴 json 파일이 있으면 load 하여 반환하는 함수
    '''
    files = [
        "_admin/admin_menu_bbs.json",
        "_admin/admin_menu_shop.json",
        "_admin/admin_menu_sms.json"
    ]
    menus = {}
    for file_path in files:
        if os.path.exists(file_path):
            with open(file_path, "r", encoding="utf-8") as file:
                menus.update(json.load(file))
    return menus


def get_head_tail_img(dir: str, filename: str):
    '''
    게시판의 head, tail 이미지를 반환하는 함수
    '''
    img_path = os.path.join('data', dir, filename)  # 변수명 변경
    img_exists = os.path.exists(img_path)
    width = None
    
    if img_exists:
        try:
            with Image.open(img_path) as img_file:
                width = img_file.width
                if width > 750:
                    width = 750
        except PIL.UnidentifiedImageError:
            # 이미지를 열 수 없을 때의 처리
            img_exists = False
            print(f"Error: Cannot identify image file '{img_path}'")
    
    return {
        "img_exists": img_exists,
        "img_url": os.path.join('/data', dir, filename) if img_exists else None,
        "width": width
    }
    
def now():
    '''
    현재 시간을 반환하는 함수
    '''
    return datetime.now().timestamp()

import cachetools

# 캐시 크기와 만료 시간 설정
cache = cachetools.TTLCache(maxsize=10000, ttl=3600)

# def generate_one_time_token():
#     '''
#     1회용 토큰을 생성하여 반환하는 함수
#     '''
#     token = os.urandom(24).hex()
#     cache[token] = 'valid'
#     return token


# def validate_one_time_token(token):
#     '''
#     1회용 토큰을 검증하는 함수
#     '''
#     if token in cache:
#         del cache[token]
#         return True
#     return False


def generate_one_time_token(action: str = 'create'):
    '''
    1회용 토큰을 생성하여 반환하는 함수
    action : 'insert', 'update', 'delete' ...
    '''
    token = os.urandom(24).hex()
    cache[token] = {'status': 'valid', 'action': action}
    return token


def validate_one_time_token(token, action: str = 'create'):
    '''
    1회용 토큰을 검증하는 함수
    '''
    token_data = cache.get(token)
    if token_data and token_data.get("action") == action:
        del cache[token]
        return True
    return False


def check_token(request: Request, token: str):
    '''
    세션과 인수로 넘어온 토큰확인 함수
    '''
    if token is None:
        return False
    
    token = token.strip()
    if token and token == request.session.get("ss_token"):
        # 세션 삭제
        request.session["ss_token"] = ""
        return True
    return False


def get_client_ip(request: Request):
    '''
    클라이언트의 IP 주소를 반환하는 함수 (PHP의 $_SERVER['REMOTE_ADDR'])
    '''
    x_forwarded_for = request.headers.get("X-Forwarded-For")
    if x_forwarded_for:
        # X-Forwarded-For can be a comma-separated list of IPs.
        # The client's requested IP will be the first one.
        client_ip = x_forwarded_for.split(",")[0]
    else:
        client_ip = request.client.host
    return {"client_ip": client_ip}


def make_directory(directory: str):
    """이미지 경로 체크 및 생성

    Args:
        directory (str): 이미지 경로
    """
    if not os.path.exists(directory):
        os.makedirs(directory)


def delete_image(directory: str, filename: str, delete: bool = True):
    """이미지 삭제 처리 함수

    Args:
        directory (str): 경로
        filename (str): 파일이름
        delete (bool): 삭제여부. Defaults to True.
    """
    if delete:
        file_path = f"{directory}/{filename}"
        if os.path.exists(file_path):
            os.remove(file_path)


def save_image(directory: str, filename: str, file: UploadFile):
    """이미지 저장 처리 함수

    Args:
        directory (str): 경로
        filename (str): 파일이름
        file (UploadFile): 파일 ojbect
    """
    if file and file.filename:
        with open(f"{directory}/{filename}", "wb") as buffer:
            shutil.copyfileobj(file.file, buffer)
            

def generate_query_string(request: Request):
    search_fields = {}
    if request.method == "GET":
        search_fields = {
            'sst': request.query_params.get("sst"),
            'sod': request.query_params.get("sod"),
            'sfl': request.query_params.get("sfl"),
            'stx': request.query_params.get("stx"),
            'sca': request.query_params.get("sca"),
            # 'page': request.query_params.get("page")
        }
    else:
        search_fields = {
            'sst': request._form.get("sst") if request._form else "",
            'sod': request._form.get("sod") if request._form else "",
            'sfl': request._form.get("sfl") if request._form else "",
            'stx': request._form.get("stx") if request._form else "",
            'sca': request._form.get("sca") if request._form else "",
            # 'page': request._form.get("page") if request._form else ""
        }    
        
    # None 값을 제거
    search_fields = {k: v for k, v in search_fields.items() if v is not None}

    return urlencode(search_fields)    
            

def query_string(request: Request):
    search_fields = {}
    if request.method == "GET":
        search_fields = {
            'sst': request.query_params.get("sst"),
            'sod': request.query_params.get("sod"),
            'sfl': request.query_params.get("sfl"),
            'stx': request.query_params.get("stx"),
            'sca': request.query_params.get("sca"),
            # 'page': request.query_params.get("page")
        }
    else:
        search_fields = {
            'sst': request._form.get("sst") if request._form else "",
            'sod': request._form.get("sod") if request._form else "",
            'sfl': request._form.get("sfl") if request._form else "",
            'stx': request._form.get("stx") if request._form else "",
            'sca': request._form.get("sca") if request._form else "",
            # 'page': request._form.get("page") if request._form else ""
        }    
        
    # None 값을 제거
    search_fields = {k: v for k, v in search_fields.items() if v is not None}

    return urlencode(search_fields)    

        
# 파이썬의 내장함수인 list 와 이름이 충돌하지 않도록 변수명을 lst 로 변경함
def get_from_list(lst, index, default=0):
    if lst is None:
        return default
    try:
        return 1 if index in lst else default
    except (TypeError, IndexError):
        return default


# 그누보드5 get_paging() 함수와 다른점
# 1. 인수에서 write_pages 삭제
# 2. 인수에서 total_page 대신 total_count 를 사용함

# current_page : 현재 페이지
# total_count : 전체 레코드 수
# add_url : 페이지 링크의 추가 URL
def get_paging(request: Request, current_page, total_count, add_url=""):
    config = request.state.config
    url_prefix = request.url
    
    try:
        current_page = int(current_page)
    except ValueError:
        # current_page가 정수로 변환할 수 없는 경우 기본값으로 1을 사용하도록 설정
        current_page = 1
    total_count = int(total_count)

    # 한 페이지당 라인수
    page_rows = config.cf_mobile_page_rows if request.state.is_mobile and config.cf_mobile_page_rows else config.cf_page_rows
    # 페이지 표시수
    page_count = config.cf_mobile_pages if request.state.is_mobile and config.cf_mobile_pages else config.cf_write_pages
    
    # 올바른 total_pages 계산 (올림처리)
    total_pages = (total_count + page_rows - 1) // page_rows
    
    # print(page_rows, page_count, total_pages)
    
    # 페이지 링크 목록 초기화
    page_links = []
    
    start_page = ((current_page - 1) // page_count) * page_count + 1
    end_page = start_page + page_count - 1

    # # 중앙 페이지 계산
    middle = page_count // 2
    start_page = max(1, current_page - middle)
    end_page = min(total_pages, start_page + page_count - 1)
    
    # 처음 페이지 링크 생성
    if current_page > 1:
        start_url = f"{url_prefix.include_query_params(page=1)}{add_url}"
        page_links.append(f'<a href="{start_url}" class="pg_page pg_start" title="처음 페이지">처음</a>')

    # 이전 페이지 구간 링크 생성
    if start_page > 1:
        prev_page = max(current_page - page_count, 1) 
        prev_url = f"{url_prefix.include_query_params(page=prev_page)}{add_url}"
        page_links.append(f'<a href="{prev_url}" class="pg_page pg_prev" title="이전 구간">이전</a>')

    # 페이지 링크 생성
    for page in range(start_page, end_page + 1):
        page_url = f"{url_prefix.include_query_params(page=page)}{add_url}"
        if page == current_page:
            page_links.append(f'<a href="{page_url}"><strong class="pg_current" title="현재 {page} 페이지">{page}</strong></a>')
        else:
            page_links.append(f'<a href="{page_url}" class="pg_page" title="{page} 페이지">{page}</a>')

    # 다음 페이지 구간 링크 생성
    if total_pages > end_page:
        next_page = min(current_page + page_count, total_pages)
        next_url = f"{url_prefix.include_query_params(page=next_page)}{add_url}"
        page_links.append(f'<a href="{next_url}" class="pg_page pg_next" title="다음 구간">다음</a>')
    
    # 마지막 페이지 링크 생성        
    if current_page < total_pages:
        end_url = f"{url_prefix.include_query_params(page=total_pages)}{add_url}"
        page_links.append(f'<a href="{end_url}" class="pg_page pg_end" title="마지막 페이지">마지막</a>')

    # 페이지 링크 목록을 문자열로 변환하여 반환
    return '<nav class="pg_wrap"><span class="pg">' + ''.join(page_links) + '</span></nav>'


def extract_browser(user_agent):
    # 사용자 에이전트 문자열에서 브라우저 정보 추출
    # 여기에 필요한 정규 표현식 또는 분석 로직을 추가
    # 예를 들어, 단순히 "Mozilla/5.0" 문자열을 추출하는 예제
    browser_match = re.search(r"Mozilla/5.0", user_agent)
    if browser_match:
        return "Mozilla/5.0"
    else:
        return "Unknown"
    
from ua_parser import user_agent_parser    
    

# 접속 레코드 기록 로직을 처리하는 함수
def record_visit(request: Request):
    vi_ip = request.client.host
    
    # 세션 생성
    db = SessionLocal()

    # 오늘의 접속이 이미 기록되어 있는지 확인
    existing_visit = db.query(Visit).filter(Visit.vi_date == date.today(), Visit.vi_ip == vi_ip).first()

    if not existing_visit:
        
        #$tmp_row = sql_fetch(" select max(vi_id) as max_vi_id from {$g5['visit_table']} ");
        tmp_row = db.query(func.max(Visit.vi_id).label("max_vi_id")).first()
        max_vi_id = tmp_row.max_vi_id if tmp_row.max_vi_id else 0
        max_vi_id = max_vi_id + 1
        
        # 새로운 접속 레코드 생성
        referer = request.headers.get("referer", "")
        user_agent = request.headers.get("User-Agent", "")
        ua = parse(user_agent)
        browser = ua.browser.family
        os = ua.os.family
        device = 'pc' if ua.is_pc else 'mobile' if ua.is_mobile else 'tablet' if ua.is_tablet else 'unknown'
            
        visit = Visit(
            vi_id=max_vi_id,
            vi_ip=vi_ip,
            vi_date=date.today(),
            vi_time=datetime.now().time(),
            vi_referer=referer,
            vi_agent=user_agent,
            vi_browser=browser,
            vi_os=os,
            vi_device=device,   
        )
        db.add(visit)
        db.commit()

        # VisitSum 테이블 업데이트
        visit_count_today = db.query(func.count(Visit.vi_id)).filter(Visit.vi_date == date.today()).scalar()

        visit_sum = db.query(VisitSum).filter(VisitSum.vs_date == date.today()).first()
        if visit_sum:
            visit_sum.vs_count = visit_count_today
        else:
            visit_sum = VisitSum(vs_date=date.today(), vs_count=visit_count_today)

        db.add(visit_sum)
        db.commit()

    db.close()            
    
    
# 공통 쿼리 파라미터를 받는 함수를 정의합니다.
def common_search_query_params(
        sst: str = Query(default=""), 
        sod: str = Query(default=""), 
        sfl: str = Query(default=""), 
        stx: str = Query(default=""), 
        current_page: str = Query(default="1", alias="page")
        ):
    '''
    공통 쿼리 파라미터를 받는 함수
    '''
    try:
        current_page = int(current_page)
    except ValueError:
        # current_page가 정수로 변환할 수 없는 경우 기본값으로 1을 사용하도록 설정
        current_page = 1
    return {"sst": sst, "sod": sod, "sfl": sfl, "stx": stx, "current_page": current_page}


def select_query(request: Request, table_model, search_params: dict, 
        same_search_fields: Optional[List[str]] = "", # 값이 완전히 같아야지만 필터링 '검색어'
        prefix_search_fields: Optional[List[str]] = "", # 뒤에 %를 붙여서 필터링 '검색어%'
        default_sod: str = "asc",
        # default_sst: Optional[List[str]] = [],
        default_sst: str = "",
    ):
    config = request.state.config
    
    records_per_page = config.cf_page_rows

    db = SessionLocal()
    query = db.query(table_model)
    
    # # sod가 제공되면, 해당 열을 기준으로 정렬을 추가합니다.
    # if search_params['sst'] is not None and search_params['sst'] != "":
    #     # if search_params['sod'] == "desc":
    #     #     query = query.order_by(desc(getattr(table_model, search_params['sst'])))
    #     # else:
    #     #     query = query.order_by(asc(getattr(table_model, search_params['sst'])))
    #     if search_params.get('sod', default_sod) == "desc":  # 수정된 부분
    #         query = query.order_by(desc(getattr(table_model, search_params['sst'])))
    #     else:
    #         query = query.order_by(asc(getattr(table_model, search_params['sst'])))

    # 'sst' 매개변수가 제공되지 않거나 빈 문자열인 경우, default_sst를 사용합니다.
    sst = search_params.get('sst', default_sst) or default_sst
    
    # sod가 제공되면, 해당 열을 기준으로 정렬을 추가합니다.
    if sst:
        sod = search_params.get('sod', default_sod) or default_sod
        # sst 가 배열인 경우, 여러 열을 기준으로 정렬을 추가합니다.
        if isinstance(sst, list):
            for sort_attribute in sst:
                sort_column = getattr(table_model, sort_attribute)
                if sod == "desc":
                    query = query.order_by(desc(sort_column))
                else:
                    query = query.order_by(asc(sort_column))
        else:
            if sod == "desc":
                query = query.order_by(desc(getattr(table_model, sst)))
            else:
                query = query.order_by(asc(getattr(table_model, sst)))
        
            
    # sfl과 stx가 제공되면, 해당 열과 값으로 추가 필터링을 합니다.
    if search_params['sfl'] is not None and search_params['stx'] is not None:
        if hasattr(table_model, search_params['sfl']):  # sfl이 Table에 존재하는지 확인
            # if search_params['sfl'] in ["mb_level"]:
            if search_params['sfl'] in same_search_fields:
                query = query.filter(getattr(table_model, search_params['sfl']) == search_params['stx'])
            elif search_params['sfl'] in prefix_search_fields:
                query = query.filter(getattr(table_model, search_params['sfl']).like(f"{search_params['stx']}%"))
            else:
                query = query.filter(getattr(table_model, search_params['sfl']).like(f"%{search_params['stx']}%"))

    # 페이지 번호에 따른 offset 계산
    offset = (search_params['current_page'] - 1) * records_per_page
    # 최종 쿼리 결과를 가져옵니다.
    rows = query.offset(offset).limit(records_per_page).all()
    # # 전체 레코드 개수 계산
    # # total_count = query.count()
    return {
        "rows": rows,
        "total_count": query.count(),
    }
    

# 회원 레코드 얻기    
# fields : 가져올 필드, 예) "mb_id, mb_name, mb_nick"
def get_member(mb_id: str, fields: str = '*'):
    db = SessionLocal()
    return db.query(Member).options(load_only(fields)).filter_by(mb_id=mb_id).first()
    

# 포인트 부여    
def insert_point(request: Request, mb_id: str, point: int, content: str = '', rel_table: str = '', rel_id: str = '', rel_action: str = '', expire: int = 0):
    config = request.state.config
    
    # 포인트를 사용하지 않는다면 종료
    if not config.cf_use_point:
        return 0
    
    # 포인트가 없다면 업데이트를 할 필요가 없으므로 종료
    if point == 0:
        return 0
    
    # 회원아이디가 없다면 종료
    if mb_id == '':
        return 0
    
    # 회원정보가 없다면 종료
    db = SessionLocal()
    
    member = db.query(Member).filter_by(mb_id=mb_id).first()
    if not member:
        return 0
    
    mb_point = get_point_sum(request, mb_id)

    
    if rel_table or rel_id or rel_action:
        record_count = db.query(Point).filter(
            and_(
                Point.mb_id == mb_id,
                Point.po_rel_table == rel_table,
                Point.po_rel_id == rel_id,
                Point.po_rel_action == rel_action
            )
        ).count()
        if record_count:
            return -1
        
    # 포인트 건별 생성
    # po_expire_date = '9999-12-31'
    po_expire_date = datetime.strptime('9999-12-31', '%Y-%m-%d')
    if config.cf_point_term > 0:
        if expire > 0:
            po_expire_date = (SERVER_TIME + timedelta(days=expire-1)).strftime('%Y-%m-%d')
        else:
            po_expire_date = (SERVER_TIME + timedelta(days=config.cf_point_term - 1)).strftime('%Y-%m-%d')
            
    po_expired = 0
    if point < 0:
        po_expired = 1
        po_expire_date = TIME_YMD
    po_mb_point = mb_point + point
    
    new_point = Point(
        mb_id=mb_id,
        po_datetime=datetime.now(),
        po_content=content,
        po_point=point,
        po_use_point=0,
        po_mb_point=po_mb_point,
        po_expired=po_expired,
        po_expire_date=po_expire_date,
        po_rel_table=rel_table,
        po_rel_id=rel_id,
        po_rel_action=rel_action
    )
    db.add(new_point)
    db.commit()
    
    # filter_by 는 filter 에 비해 기능이 제한적임    
    db.query(Member).filter_by(mb_id=mb_id).update({Member.mb_point: po_mb_point})
    # db.query(Member).filter(Member.mb_id == mb_id).update({Member.mb_point: po_mb_point})
    db.commit()

    return 1


# 소멸 포인트 얻기
def get_expire_point(request: Request, mb_id: str):
    config = request.state.config
    
    if  config.cf_point_term <= 0:
        return 0
    
    db = SessionLocal()
    
    point_sum = db.query(func.sum(Point.po_point - Point.po_use_point)).filter_by(mb_id=mb_id, po_expired=False).filter(Point.po_expire_date < datetime.now()).scalar()
    return point_sum if point_sum else 0


# 포인트 내역 합계
def get_point_sum(request: Request, mb_id: str):
    config = request.state.config
    
    db = SessionLocal()
    
    if config.cf_point_term > 0:
        expire_point = get_expire_point(request, mb_id)
        if expire_point > 0:
            mb = get_member(mb_id, 'mb_point')
            point = expire_point * (-1)
            new_point = Point(
                mb_id=mb_id,
                po_datetime=TIME_YMDHIS,
                po_content='포인트 소멸',
                po_point=expire_point * (-1),
                po_use_point=0,
                po_mb_point=mb.mb_point + point,
                po_expired=1,
                po_expire_date=TIME_YMD,
                po_rel_table='@expire',
                po_rel_id=mb_id,
                po_rel_action='expire-' + str(uuid.uuid4()),
            )   
            db.add(new_point)
            db.commit()
            
            # 포인트를 사용한 경우 포인트 내역에 사용금액 기록
            if point < 0:
                # insert_use_point(mb_id, point)
                pass
        
        # 유효기간이 있을 때 기간이 지난 포인트 expired 체크    
        db.query(Point).filter(
            and_(
                Point.mb_id == mb_id,
                Point.po_expired != 1,
                Point.po_expire_date != '9999-12-31',
                Point.po_expire_date < TIME_YMD
            )
        ).update({Point.po_expired: 1})
        db.commit()            
            
    # 포인트합
    point_sum = db.query(func.sum(Point.po_point)).filter_by(mb_id=mb_id).scalar()
    return point_sum if point_sum else 0


# 사용포인트 입력
def insert_use_point(mb_id: str, point: int, po_id: str = ""):
    global config
    
    point1 = abs(point)
    db = SessionLocal()
    query = db.query(Point).filter_by(mb_id=mb_id, po_expired=False).order_by(Point.po_id.desc())
    query = query(Point.po_id, Point.po_point, Point.po_use_point)\
                .filter(
                    and_(
                        Point.mb_id == mb_id,
                        Point.po_id != po_id,
                        Point.po_expired == 0,
                        Point.po_point > Point.po_use_point
                    )
                )
    if config.cf_point_term:
        query = query.order_by(Point.po_expire_date.asc(), Point.po_id.asc())
    else:
        query = query.order_by(Point.po_id.asc())
    rows = query.all()
    for row in rows:
        point2 = row.po_point
        point3 = row.po_use_point
        
        if (point2 - point3) > point1:
            db.query(Point).filter_by(po_id=row.po_id).update({"po_use_point": (Point.po_use_point + point1)})
            db.commit()
        else:
            point4 = point2 - point3
            db.query(Point).filter_by(po_id=row.po_id).update({"po_use_point": (Point.po_use_point + point4), "po_expired": 100})
            db.commit()
            point1 = point1 - point4


# 포인트 삭제
def delete_point(request: Request, mb_id: str, rel_table: str, rel_id : str, rel_action: str):
    db = SessionLocal()
    result = False
    if rel_table or rel_id or rel_action:
        # 포인트 내역정보    
        row = db.query(Point).filter(Point.mb_id == mb_id, Point.po_rel_table == rel_table, Point.po_rel_id == rel_id, Point.po_rel_action == rel_action).first()
        if row.po_point and row.po_point > 0:
            abs_po_point = abs(row.po_point)
            delete_use_point(request, row.mb_id, abs_po_point)
        else:
            if row.po_use_point and row.po_use_point > 0:
                insert_use_point(request, row.mb_id, row.po_use_point, row.po_id)
                
        db.query(Point).filter(Point.mb_id == mb_id, Point.po_rel_table == rel_table, Point.po_rel_id == rel_id, Point.po_rel_action == rel_action).delete(synchronize_session=False)
        db.commit()

        # po_mb_point에 반영
        if row.po_point:
            db.query(Point).filter(Point.mb_id == mb_id, Point.po_id > row.po_id).update({Point.po_mb_point: Point.po_mb_point - row.po_point}, synchronize_session=False)
            db.commit()
        
        # 포인트 내역의 합을 구하고    
        sum_point = get_point_sum(request, mb_id)
        
        # 포인트 UPDATE
        db.query(Member).filter(Member.mb_id == mb_id).update({Member.mb_point: sum_point}, synchronize_session=False)
        result = db.commit()

    return result


# 사용포인트 삭제
def delete_use_point(request: Request, mb_id: str, point: int):
    config = request.state.config
    db = SessionLocal()
    
    point1 = abs(point)
    rows = db.query(Point).filter(Point.mb_id == mb_id, Point.po_expired != 1, Point.po_use_point > 0).order_by(desc('po_expire_date', 'po_id') if config.cf_point_term else desc('po_id')).all()
    for row in rows:
        point2 = row.po_use_point
        if row.po_expired == 100 and (row.po_expire_date == '9999-12-31' or row.po_expire_date >= TIME_YMD):
            po_expired = 0
        else:
            po_expired = row.po_expired
        
        if point2 > point1:
            db.query(Point).filter(Point.po_id == row.po_id).update({Point.po_use_point: Point.po_use_point - point1, Point.po_expired: po_expired}, synchronize_session=False)
            db.commit()
            break
        else:
            db.query(Point).filter(Point.po_id == row.po_id).update({Point.po_use_point: 0, Point.po_expired: po_expired}, synchronize_session=False)
            db.commit()
            point1 = point1 - point2


# 소멸포인트 삭제
def delete_expire_point(request: Request, mb_id: str, point: int):
    config = request.state.config
    db = SessionLocal()
    
    point1 = abs(point)
    rows = db.query(Point).filter(Point.mb_id == mb_id, Point.po_expired == 1, Point.po_point >= 0, Point.po_use_point > 0).order_by(desc(Point.po_expire_date), desc(Point.po_id)).all()
    for row in rows:
        point2 = row.po_use_point
        po_expired = 0
        po_expire_date = '9999-12-31'
        if config.cf_point_term > 0:
            po_expire_date = (SERVER_TIME + timedelta(days=config.cf_point_term - 1)).strftime('%Y-%m-%d')
    
        if point2 > point1:
            db.query(Point).filter(Point.po_id == row.po_id).update({Point.po_use_point: Point.po_use_point - point1, Point.po_expired: po_expired, Point.po_expire_date: po_expire_date}, synchronize_session=False)
            db.commit()
            break
        else:
            db.query(Point).filter(Point.po_id == row.po_id).update({Point.po_use_point: 0, Point.po_expired: po_expired, Point.po_expire_date: po_expire_date}, synchronize_session=False)
            db.commit()
            point1 = point1 - point2


def domain_mail_host(request: Request, is_at: bool = True):
    domain_host = request.base_url.hostname
    
    if domain_host.startswith("www."):
        domain_host = domain_host[4:]
    
    return f"@{domain_host}" if is_at else domain_host
        

def get_memo_not_read(mb_id: str):
    '''
    메모를 읽지 않은 개수를 반환하는 함수
    '''
    db = SessionLocal()
    return db.query(Memo).filter(Memo.me_recv_mb_id == mb_id, Memo.me_read_datetime == None, Memo.me_type == 'recv').count()


def editor_path(request:Request) -> str:
    """지정한 에디터 경로를 반환하는 함수
    미지정시 그누보드 환경설정값 사용
    request.state.editor: 에디터이름
    request.state.use_editor: 에디터 사용여부 False 이면 'textarea' 반환
    """
    if not request.state.use_editor:
        return "textarea"

    editor_name = request.state.editor
    if not editor_name:
        return "textarea"

    return editor_name


def editor_macro(request: Request) -> str:
    """지정한 에디터 경로의 macros.html 파일을 반환하는 함수
    - 미지정시 그누보드 환경설정값 사용
    - request.state.editor: 에디터이름
    - request.state.use_editor: 에디터 사용여부 False 이면 'textarea'로 설정
    """
    editor_name = request.state.editor
    if not request.state.use_editor or not editor_name:
        editor_name = "textarea"

    return editor_name + "/macros.html"


def nl2br(value) -> str:
    """ \n 을 <br> 태그로 변환
    """
    return escape(value).replace('\n', Markup('<br>\n'))


popular_cache = cachetools.TTLCache(maxsize=10, ttl=300)

def get_populars(limit: int = 7, day: int = 3):
    """인기검색어 조회

    Args:
        limit (int, optional): 조회 갯수. Defaults to 7.
        day (int, optional): 오늘부터 {day}일 전. Defaults to 3.

    Returns:
        List[Popular]: 인기검색어 리스트
    """
    if popular_cache.get("populars"):
        return popular_cache.get("populars")

    db = SessionLocal()
    # 현재 날짜와 day일 전 날짜를 구한다.
    today = datetime.now()
    before = today - timedelta(days=day)
    # 현재 날짜와 day일 전 날짜 사이의 인기검색어를 조회한다.
    populars = db.query(
            Popular.pp_word,
            func.count(Popular.pp_word).label('count'),
        ).filter(
        Popular.pp_word != '',
        Popular.pp_date >= before,
        Popular.pp_date <= today
    ).group_by(Popular.pp_word).order_by(desc('count'), Popular.pp_word).limit(limit).all()
    db.close()

    popular_cache.update({"populars": populars})

    return populars


def generate_token(request: Request, action: str = ''):
    '''
    토큰 생성 함수

    Returns:
        str: 생성된 토큰
    '''
    # token = str(uuid.uuid4())  # 임의의 유일한 키 생성
    token = hash_password(action)
    request.session["ss_token"] = token
    return token


def compare_token(request: Request, token: str, action: str = ''):
    '''
    토큰 비교 함수

    Args:
        token (str): 비교할 토큰

    Returns:
        bool: 토큰이 일치하면 True, 일치하지 않으면 False
    '''
    if request.session.get("ss_token") == token and token:
        return verify_password(action, token)
    else:
        return False


lfu_cache = cachetools.LFUCache(maxsize=128)

def get_recent_poll():
    """
    최근 투표 정보 1건을 가져오는 함수
    """
    if lfu_cache.get("poll"):
        return lfu_cache.get("poll")

    db = SessionLocal()
    poll = db.query(Poll).filter(Poll.po_use == 1).order_by(Poll.po_id.desc()).first()
    db.close()

    lfu_cache.update({"poll": poll})

    return poll


def get_menus():
    """사용자페이지 메뉴 조회 함수

    Returns:
        list: 자식메뉴가 포함된 메뉴 list
    """
    if lfu_cache.get("menus"):
        return lfu_cache.get("menus")

    db = SessionLocal()
    menus = []
    # 부모메뉴 조회
    parent_menus = db.query(Menu).filter(func.length(Menu.me_code) == 2).order_by(Menu.me_order).all()
    
    for menu in parent_menus:
        parent_code = menu.me_code

        # 자식 메뉴 조회
        child_menus = db.query(Menu).filter(
            func.length(Menu.me_code) == 4,
            func.substring(Menu.me_code, 1, 2) == parent_code
        ).order_by(Menu.me_order).all()

        menu.sub = child_menus
        menus.append(menu)

    lfu_cache.update({"menus": menus})

    return menus


def get_member_level(request: Request):
    """
    request에서 회원 레벨 정보를 가져오는 함수
    """
    member = request.state.login_member

    return member.mb_level if member else 1


def auth_check_menu(request: Request, menu_key: str, attribute: str):
    '''
    관리권한 체크
    '''    
    # 최고관리자이면 처리 안함
    if request.state.is_super_admin:
        return ""

    db = SessionLocal()

    exists_member = request.state.login_member
    if not exists_member:
        return "로그인 후 이용해 주세요."

    exists_auth = db.query(Auth).filter_by(mb_id=exists_member.mb_id, au_menu=menu_key).first()
    if not exists_auth:
        return "이 메뉴에는 접근 권한이 없습니다.\n\n접근 권한은 최고관리자만 부여할 수 있습니다."

    auth_set = set(exists_auth.au_auth.split(","))
    if not attribute in auth_set:
        if attribute == "r":
            error = "읽을 권한이 없습니다."
        elif attribute == "w":
            error = "입력, 추가, 생성, 등록, 수정 권한이 없습니다."
        elif attribute == "d":
            error = "삭제 권한이 없습니다."
        else:
            error = f"속성(attribute={attribute})이 잘못 되었습니다."
        return error

    return ""


def get_unique_id(request) -> Optional[str]:
    """고유키 생성 함수
    그누보드 5의 get_uniqid

    년월일시분초00 ~ 년월일시분초99
    년(4) 월(2) 일(2) 시(2) 분(2) 초(2) 100만분의 1초(2)
    Args:
        request (Request): FastAPI Request 객체
    Returns:
        Optional[str]: 고유 아이디, DB 오류시 None
    """

    ip: str = get_client_ip(request)["client_ip"]

    while True:
        current = datetime.now()
        ten_milli_sec = str(current.microsecond)[:2].zfill(2)
        key = f"{current.strftime('%Y%m%d%H%M%S')}{ten_milli_sec}"

        with SessionLocal() as session:
            try:
                session.add(UniqId(uq_id=key, uq_ip=ip))
                session.commit()
                return key

            except IntegrityError:
                # key 중복 에러가 발생하면 다시 시도
                session.rollback()
                sleep(random.uniform(0.01, 0.02))
            except Exception as e:
                logging.log(logging.CRITICAL, 'unique table insert error', exc_info=e)
                return None


class AlertException(HTTPException):
    """스크립트 경고창 출력을 위한 예외 클래스
        - HTTPExceptiond에서 페이지 이동을 위한 url 매개변수를 추가적으로 받는다.

    Args:
        HTTPException (HTTPException): HTTP 예외 클래스
    """
    def __init__(self, detail: str = None, status_code: int = 200, url: str = None):
        self.status_code = status_code
        self.detail = detail
        self.url = url


class AlertCloseException(HTTPException):
    """스크립트 경고창 출력 및 윈도우 창 닫기를 위한 예외 클래스

    Args:
        HTTPException (HTTPException): HTTP 예외 클래스
    """
    def __init__(
        self,
        detail: Any = None,
        status_code: int = 200,
        headers: Optional[Dict[str, str]] = None,
    ) -> None:
        super().__init__(status_code=status_code, detail=detail, headers=headers) 


def is_admin(request: Request):
    """관리자 여부 확인
    """
    config = request.state.config
    if config.cf_admin.strip() == "":
        return False

    if mb_id := request.session.get("ss_mb_id", ""):
        if mb_id.strip() == config.cf_admin.strip():
            return True

    return False


def check_profile_open(open_date, config) -> bool:
    """변경일이 지나서 프로필 공개가능 여부를 반환
    Args:
        open_date (datetime): 프로필 공개일
        config (Config): config 모델
    Returns:
        bool: 프로필 공개 가능 여부
    """
    if not open_date:
        return True

    else:
        return open_date < (datetime.now() - timedelta(days=config.cf_open_modify))


def get_next_profile_openable_date(open_date: datetime, config):
    """다음 프로필 공개 가능일을 반환
    Args:
        open_date (datetime): 프로필 공개일
        config (Config): config 모델
    Returns:
        datetime: 다음 프로필 공개 가능일
    """
    cf_open_modify = config.cf_open_modify

    if open_date:
        calculated_date = datetime.strptime(open_date, "%Y-%m-%d") + timedelta(days=cf_open_modify)
    else:
        calculated_date = datetime.now() + timedelta(days=cf_open_modify)

    return calculated_date


def default_if_none(value, arg):
    """If value is None"""
    if value is None:
        return arg
    return value


def valid_email(email: str):
    # Define a basic email address regex pattern
    pattern = r'^[a-zA-Z0-9._%+-]+@[a-zA-Z0-9.-]+\.[a-zA-Z]{2,}$'

    # Use the regex pattern to match the email address
    if re.match(pattern, email):
        return True

    return False


def upload_file(upload_object, filename, path, chunck_size: int = None):
    """폼 파일 업로드
    Args:
        upload_object : form 업로드할 파일객체
        filename (str): 확장자 포함 저장할 파일명 (with ext)
        path (str): 저장할 경로
        chunck_size (int, optional): 파일 저장 단위. 기본값 1MB 로 지정
    Returns:
        str: 저장된 파일명
    """
    # 파일 저장 경로 생성
    os.makedirs(path, exist_ok=True)

    # 파일 저장 경로
    save_path = os.path.join(path, filename)
    # 파일 저장
    if chunck_size is None:
        chunck_size = 1024 * 1024
        with open(f"{save_path}", "wb") as buffer:
            shutil.copyfileobj(upload_object.file, buffer, chunck_size)
    else:
        with open(f"{save_path}", "wb") as buffer:
            shutil.copyfileobj(upload_object.file, buffer)


def get_filetime_str(file_path) -> Union[int, str]:
    """파일의 변경시간
    Args:
        file_path (str): 파일 이름포함 경로
    Returns:
        Union[int, str]: 파일 변경시간, 파일없을시 빈문자열
    """
    try:
        file_time = os.path.getmtime(file_path)
        return int(file_time)
    except FileNotFoundError:
        return ''


class StringEncrypt:
    def __init__(self, salt=''):
        if not salt:
            # You might want to implement your own salt generation logic here
            self.salt = "your_default_salt"
        else:
            self.salt = salt
        
        self.length = len(self.salt)

    def encrypt(self, str_):
        length = len(str_)
        result = ''

        for i in range(length):
            char = str_[i]
            keychar = self.salt[i % self.length]
            char = chr(ord(char) + ord(keychar))
            result += char

        result = base64.b64encode(result.encode()).decode()
        result = result.translate(str.maketrans('+/=', '._-'))

        return result

    def decrypt(self, str_):
        result = ''
        str_ = str_.translate(str.maketrans('._-', '+/='))
        str_ = base64.b64decode(str_).decode()

        length = len(str_)

        for i in range(length):
            char = str_[i]
            keychar = self.salt[i % self.length]
            char = chr(ord(char) - ord(keychar))
            result += char

        return result

# 사용 예
# enc = StringEncrypt()
# encrypted_text = enc.encrypt("hello")
# print(encrypted_text)

# decrypted_text = enc.decrypt(encrypted_text)
# print(decrypted_text)


class MyTemplates(Jinja2Templates):
    """
    Jinja2Template 설정 클래스
    """
    def __init__(self,
                 directory: Union[str, os.PathLike],
                 context_processors: dict = None,
                 globals: dict = None,
                 **env_options: Any,
                 ):
        super().__init__(directory, context_processors, **env_options)
        # 공통 env.global 설정
        self.env.globals["editor_path"] = editor_path
        self.env.globals["generate_token"] = generate_token
        self.env.globals["getattr"] = getattr
        self.env.globals["get_selected"] = get_selected

        # 사용자 템플릿, 관리자 템플릿에 따라 기본 컨텍스트와 env.global 변수를 다르게 설정
        if TEMPLATES_DIR in directory:
            self.context_processors.append(self._default_context)
        elif ADMIN_TEMPLATES_DIR in directory:
            self.context_processors.append(self._default_admin_context)

        # 추가 env.global 설정
        if globals:
            self.env.globals.update(**globals.__dict__)

    def _default_context(self, request: Request):
        # 메인페이지(main.py) latest 함수에서 templates.TemplateResponse가 추가적으로 호출되기 때문에
        # context_processors가 2번 호출된다.
        context = {
            "menus" : get_menus(),
            "poll" : get_recent_poll(),
            "populars" : get_populars(),
        }
        return context
    
    def _default_admin_context(self, request: Request):
        context = {
            "admin_menus": get_admin_menus()
        }
        return context
    

class G6FileCache():
    """파일 캐시 클래스
    """
    cache_dir = os.path.join("data", "cache")
    cache_secret_key = None

    def __init__(self):
        # 캐시 디렉토리가 없으면 생성
        if not os.path.exists(self.cache_dir):
            os.makedirs(self.cache_dir)
        
    def get_cache_secret_key(self):
        """
        캐시 비밀키를 반환하는 함수
        """
        # 캐시된 값이 있다면, 해당 값을 반환
        if self.cache_secret_key:
            return self.cache_secret_key

        # 서버 소프트웨어 및 DOCUMENT_ROOT 값을 해싱하여 6자리 문자열 생성
        server_software = os.environ.get("SERVER_SOFTWARE", "")
        document_root = os.environ.get("DOCUMENT_ROOT", "")
        combined_data = server_software + document_root
        self.cache_secret_key = hashlib.md5(combined_data.encode()).hexdigest()[:6]

        return self.cache_secret_key
    
    def get(self, cache_file: str):
        """
        캐시된 파일이 있으면 파일을 읽어서 반환
        """
        if os.path.exists(cache_file):
            with open(cache_file, "r", encoding="utf-8") as f:
                return f.read()
        return None
    
    def create(self, data: str, cache_file: str):
        """
        cache_file을 생성하는 함수
        """
        with open(cache_file, "w", encoding="utf-8") as f:
            f.write(data)

    def delete(self, cache_file: str):
        """
        cache_file을 삭제하는 함수
        """
        if os.path.exists(cache_file):
            os.remove(cache_file)

    def delete_prefix(self, prefix: str):
        """
        prefix로 시작하는 캐시 파일을 모두 삭제하는 함수
        """
        for file in os.listdir(self.cache_dir):
            if file.startswith(prefix):
                os.remove(os.path.join(self.cache_dir, file))


SMTP_SERVER = os.getenv("SMTP_SERVER")
SMTP_PORT = os.getenv("SMTP_PORT")
SMTP_USERNAME = os.getenv("SMTP_USERNAME")
SMTP_PASSWORD = os.getenv("SMTP_PASSWORD")

# 메일 발송
# return 은 수정 필요
def mailer(email: str, subject: str, body: str):
    to_emails = email.split(',') if ',' in email else [email]
    for to_email in to_emails:
        try:
            msg = MIMEMultipart()
            msg['From'] = SMTP_USERNAME
            msg['To'] = to_email
            msg['Subject'] = subject
            
            # Assuming body is HTML, if not change 'html' to 'plain'
            msg.attach(MIMEText(body, 'html'))  

            with smtplib.SMTP(SMTP_SERVER, int(SMTP_PORT)) as server:
                if SMTP_USERNAME and SMTP_PASSWORD:
                    server.starttls()
                    server.login(SMTP_USERNAME, SMTP_PASSWORD)
                text = msg.as_string()
                server.sendmail(SMTP_USERNAME, to_email, text)

        except Exception as e:
            print(f"Error sending email to {to_email}: {e}")

    return {"message": f"Emails sent successfully to {', '.join(to_emails)}"}                                
               
                




def latest(request: Request, skin_dir='', bo_table='', rows=10, subject_len=40):
    """최신글 목록 HTML 출력

    Args:
        request (Request): _description_
        skin_dir (str, optional): 스킨 경로. Defaults to ''.
        bo_table (str, optional): 게시판 코드. Defaults to ''.
        rows (int, optional): 노출 게시글 수. Defaults to 10.
        subject_len (int, optional): 제목길이 제한. Defaults to 40.

    Returns:
        str: 최신글 HTML
    """
    templates = MyTemplates(directory=TEMPLATES_DIR)

    if not skin_dir:
        skin_dir = 'basic'

    g6_file_cache = G6FileCache()
    cache_filename = f"latest-{bo_table}-{skin_dir}-{rows}-{subject_len}-{g6_file_cache.get_cache_secret_key()}.html"
    cache_file = os.path.join(g6_file_cache.cache_dir, cache_filename)

    # 캐시된 파일이 있으면 파일을 읽어서 반환
    if os.path.exists(cache_file):
        return g6_file_cache.get(cache_file)
    
    db = SessionLocal()
    board = db.query(Board).filter(Board.bo_table == bo_table).first()
    
    Write = dynamic_create_write_table(bo_table)
    writes = db.query(Write).filter(Write.wr_is_comment == False).order_by(Write.wr_num).limit(rows).all()
    for write in writes:
        write.is_notice = write.wr_id in board.bo_notice.split(",")
        write.subject = write.wr_subject[:subject_len]
        write.icon_hot = write.wr_hit >= 100
        write.icon_new = write.wr_datetime > (datetime.now() - timedelta(days=1))
        write.icon_file = BoardFileManager(board, write.wr_id).is_exist()
        write.icon_link = write.wr_link1 or write.wr_link2
        write.icon_reply = write.wr_reply
        write.datetime = write.wr_datetime.strftime("%y-%m-%d")
    
    context = {
        "request": request,
        "writes": writes,
        "bo_table": bo_table,
        "bo_subject": board.bo_subject,
    }
    temp = templates.TemplateResponse(f"latest/{skin_dir}.html", context)
    temp_decode = temp.body.decode("utf-8")

    # 캐시 파일 생성
    g6_file_cache.create(temp_decode, cache_file)

    return temp_decode


def get_newwins(request: Request):
    """
    레이어 팝업 목록 조회
    """
    db = SessionLocal()

    now = datetime.now().strftime("%Y-%m-%d %H:%M:%S")
    current_division = "comm" # comm, both, shop
    newwins = db.query(NewWin).filter(
        NewWin.nw_begin_time <= now,
        NewWin.nw_end_time >= now,
        NewWin.nw_device.in_(["both", request.state.device]),
        NewWin.nw_division.in_(["both", current_division]),
    ).order_by(NewWin.nw_id.asc()).all()

    # "hd_pops_" + nw_id 이름으로 선언된 쿠키가 있는지 확인하고 있다면 팝업을 제거
    newwins = [newwin for newwin in newwins if not request.cookies.get("hd_pops_" + str(newwin.nw_id))]

    return newwins


def datetime_format(date: datetime, format="%Y-%m-%d %H:%M:%S"):
    """
    날짜 포맷팅
    """
    if not date:
        return ""

    return date.strftime(format)


def insert_board_new(bo_table: str, write: object):
    """
    최신글 테이블 등록 함수
    """
    db = SessionLocal()

    new = BoardNew()
    new.bo_table = bo_table
    new.wr_id = write.wr_id
    new.wr_parent = write.wr_parent
    new.mb_id = write.mb_id
    db.add(new)
    db.commit()


<<<<<<< HEAD
def get_current_captcha_cls(captcha_name: str):
    """캡챠 클래스를 반환하는 함수
    Args:
        captcha_name (str) : config cf_captcha에 저장된 캡차클래스이름
    """
    if captcha_name == "recaptcha":
        return ReCaptchaV2
    elif captcha_name == "recaptcha_inv":
        return ReCaptchaInvisible
    else:
        return None


def captcha_widget(request):
    """템플릿에서 캡차 출력
    Args:
        request (Request): FastAPI Request
    """
    if cls := get_current_captcha_cls(captcha_name=request.state.config.cf_captcha):
        return cls.TEMPLATE_PATH

    return ''  # 템플릿 출력시 비어있을때는 빈 문자열
=======
# TODO:
# 7. 이미지, 동영상 업로드 파일 확인 (cf_image_extension, cf_movie_extension)
# 8. 업로드 사이즈 체크 (bo_upload_size)
class BoardFileManager():
    model = BoardFile

    def __init__(self, board: Board, wr_id: int = None):
        self.board = board
        self.bo_table = board.bo_table
        self.wr_id = wr_id
        self.db = SessionLocal()

    def is_exist(self, bo_table: str = None, wr_id: int = None):
        """게시글에 파일이 있는지 확인

        Returns:
            bool: 파일이 존재하면 True, 없으면 False
        """
        bo_table = bo_table or self.bo_table
        wr_id = wr_id or self.wr_id

        query = self.db.query(self.model).filter_by(bo_table=bo_table, wr_id=wr_id)

        return self.db.query(literal(True)).filter(query.exists()).scalar()
    
    def get_board_files(self):
        """업로드된 파일 목록을 가져온다.

        Returns:
            list[BoardFile]: 업로드된 파일 목록
        """
        return self.db.query(self.model).filter_by(
            bo_table=self.bo_table,
            wr_id=self.wr_id
        ).all()
    
    def get_board_files_by_form(self):
        """입력/수정 폼에서 사용할 파일 목록을 가져온다.

        Returns:
            list[BoardFile]: 업로드된 파일 목록 
        """
        config_count = int(self.board.bo_upload_count) or 0
        upload_count = config_count
        if self.wr_id:
            query = self.db.query(self.model).filter_by(bo_table=self.bo_table, wr_id=self.wr_id)
            uploaded_count = query.count()
            uploaded_files = query.all()
            # 파일 카운트는 업로드된 파일 수와 설정된 값 중 큰 수로 설정한다.
            upload_count = (uploaded_count if uploaded_count > config_count else config_count) - uploaded_count
        else:
            uploaded_files = []

        # 업로드 파일 + 빈 객체
        files = uploaded_files + [self.model() for _ in range(upload_count)]

        return files

    def get_board_files_by_type(self, request: Request):
        """업로드된 파일 목록을 파일과 이미지로 분리한다.

        Args:
            request (Request): Request 객체

        Returns:
            list[BoardFile]: 파일 목록
            list[BoardFile]: 이미지 목록
        """
        config = request.state.config
        board_files = self.get_board_files()
        images = []
        files = []
        for file in board_files:
            ext = file.bf_source.split('.')[-1]
            if ext in config.cf_image_extension:
                images.append(file)
            else:
                files.append(file)

        return images, files

    def get_board_file(self, bf_no: int):
        """업로드된 파일을 가져온다.

        Args:
            bf_no (int): 파일 순번

        Returns:
            BoardFile: 업로드된 파일
        """
        return self.db.query(self.model).filter_by(bo_table=self.bo_table, wr_id=self.wr_id, bf_no=bf_no).first()
    
    def get_filename(self, filename: str):
        """파일이름을 생성한다.

        Args:
            filename (str): 업로드 파일이름

        Returns:
            str: 파일이름
        """
        return os.urandom(16).hex() + "." + filename.split(".")[-1]
    
    def insert_board_file(self, bf_no: int, directory: str, filename: str, file: UploadFile, content: str = "", bo_table: str = None, wr_id: int = None):
        """게시글의 파일을 추가한다.

        Args:
            bf_no (int): 파일 순번
            directory (str): 파일 저장 경로
            file (UploadFile): 업로드 파일
            content (str, optional): 파일 설명. Defaults to "".
            bo_table (str, optional): 게시판 테이블명. Defaults to None.
            wr_id (int, optional): 게시글 아이디. Defaults to None.
        """
        board_file = self.model()
        board_file.bo_table = bo_table or self.bo_table
        board_file.wr_id = wr_id or self.wr_id
        board_file.bf_no = bf_no
        board_file.bf_source = file.filename
        board_file.bf_file = f"{directory}/{filename}"
        board_file.bf_download = 0
        board_file.bf_content = content
        board_file.bf_filesize = file.size
        self.db.add(board_file)
        self.db.commit()
    
    def update_board_file(self, board_file: model, directory: str, filename: str, file: UploadFile, content: str = "", bo_table: str = None, wr_id: int = None):
        """게시글의 파일을 수정한다.

        Args:
            board_file (model): BoardFile 모델
            directory (str): 파일 저장 경로
            file (UploadFile): 업로드 파일
            content (str, optional): 파일 설명. Defaults to "".
        """
        if bo_table:
            board_file.bo_table = bo_table
        if wr_id:
            board_file.wr_id = wr_id
        board_file.bf_source = file.filename
        board_file.bf_file = f"{directory}/{filename}"
        board_file.bf_download = 0
        board_file.bf_content = content
        board_file.bf_filesize = file.size
        self.db.commit()

    def update_download_count(self, board_file: model):
        """다운로드 횟수를 증가시킨다.

        Args:
            board_file (model): BoardFile 모델
        """
        board_file.bf_download += 1
        self.db.commit()

    def move_board_files(self, directory: str, target_bo_table: str, target_wr_id: int):
        """게시글의 파일을 이동한다.

        Args:
            target_bo_table (str): 이동할 게시판 테이블명
            target_wr_id (int): 이동할 게시글 아이디
        """
        directory = os.path.join(directory, target_bo_table)
        make_directory(directory)

        if self.wr_id and target_wr_id:
            board_files = self.get_board_files()
            for board_file in board_files:
                file = self.create_upload_file_from_path(board_file.bf_file)
                file.filename = board_file.bf_source
                file.size = board_file.bf_filesize
                filename = self.get_filename(file.filename)

                # 파일 이동 및 정보 업데이트
                self.move_file(board_file.bf_file, f"{directory}/{filename}")
                self.update_board_file(board_file, directory, filename, file, board_file.bf_content, target_bo_table, target_wr_id)
                board_file.bo_table = target_bo_table
                board_file.wr_id = target_wr_id

            self.db.commit()

    def copy_board_files(self, directory : str, target_bo_table: str, target_wr_id: int):
        """게시글의 파일을 복사한다.

        Args:
            target_bo_table (str): 복사할 게시판 테이블명
            target_wr_id (int): 복사할 게시글 아이디
        """
        directory = os.path.join(directory, target_bo_table)
        make_directory(directory)

        if self.wr_id and target_wr_id:
            board_files = self.get_board_files()
            for board_file in board_files:
                file = self.create_upload_file_from_path(board_file.bf_file)
                file.filename = board_file.bf_source
                file.size = board_file.bf_filesize
                filename = self.get_filename(file.filename)
                
                # 파일 복사 및 정보 추가
                self.copy_file(board_file.bf_file, f"{directory}/{filename}")
                self.insert_board_file(board_file.bf_no, directory, filename, file, board_file.bf_content, target_bo_table, target_wr_id)
        
    def delete_board_file(self, bf_no: int):
        """게시글의 파일을 삭제한다.

        Args:
            bf_no (int): 파일 순번
        """
        if self.wr_id and bf_no:
            board_file = self.get_board_file(bf_no)
            self.remove_file(board_file.bf_file)
            self.db.delete(board_file)
            self.db.commit()

    def delete_board_files(self):
        """게시글의 파일을 삭제한다.
        """
        if self.wr_id:
            board_files = self.get_board_files()
            for board_file in board_files:
                self.remove_file(board_file.bf_file)
                self.db.delete(board_file)
            self.db.commit()

    def upload_file(self, directory: str, filename: str, file: UploadFile):
        """파일을 업로드한다.

        Args:
            directory (str): 파일 저장 경로
            filename (str): 파일이름
            file (UploadFile): 업로드 파일
        """
        if file and file.filename:
            with open(f"{directory}/{filename}", "wb") as buffer:
                shutil.copyfileobj(file.file, buffer)
    
    def move_file(self, origin: str, target: str):
        """파일을 이동한다.

        Args:
            origin (str): 원본 파일 경로
            target (str): 이동할 파일 경로
        """
        if os.path.exists(origin):
            shutil.move(origin, target)

    def copy_file(self, origin: str, target: str):
        """파일을 복사한다.

        Args:
            origin (str): 원본 파일 경로
            target (str): 복사할 파일 경로
        """
        if os.path.exists(origin):
            shutil.copy(origin, target)

    def remove_file(self, path: str):
        """파일을 삭제한다.

        Args:
            path (str): 파일 경로
        """
        if os.path.exists(path):
            os.remove(path)
    
    def create_upload_file_from_path(self, path: str):
        """파일 경로로 UploadFile 객체를 생성한다.

        Args:
            path (str): 파일 경로

        Returns:
            UploadFile: 업로드 파일
        """
        with open(path, "rb") as f:
            return UploadFile(f, filename=os.path.basename(path))
>>>>>>> 2d068367
<|MERGE_RESOLUTION|>--- conflicted
+++ resolved
@@ -26,6 +26,7 @@
 import base64
 from dotenv import load_dotenv
 import smtplib
+import threading
 from email.mime.text import MIMEText
 from email.mime.multipart import MIMEMultipart
 from _extend.captcha.recaptch_v2 import ReCaptchaV2
@@ -1689,30 +1690,6 @@
     db.commit()
 
 
-<<<<<<< HEAD
-def get_current_captcha_cls(captcha_name: str):
-    """캡챠 클래스를 반환하는 함수
-    Args:
-        captcha_name (str) : config cf_captcha에 저장된 캡차클래스이름
-    """
-    if captcha_name == "recaptcha":
-        return ReCaptchaV2
-    elif captcha_name == "recaptcha_inv":
-        return ReCaptchaInvisible
-    else:
-        return None
-
-
-def captcha_widget(request):
-    """템플릿에서 캡차 출력
-    Args:
-        request (Request): FastAPI Request
-    """
-    if cls := get_current_captcha_cls(captcha_name=request.state.config.cf_captcha):
-        return cls.TEMPLATE_PATH
-
-    return ''  # 템플릿 출력시 비어있을때는 빈 문자열
-=======
 # TODO:
 # 7. 이미지, 동영상 업로드 파일 확인 (cf_image_extension, cf_movie_extension)
 # 8. 업로드 사이즈 체크 (bo_upload_size)
@@ -1990,4 +1967,27 @@
         """
         with open(path, "rb") as f:
             return UploadFile(f, filename=os.path.basename(path))
->>>>>>> 2d068367
+
+
+def get_current_captcha_cls(captcha_name: str):
+    """캡챠 클래스를 반환하는 함수
+    Args:
+        captcha_name (str) : config cf_captcha에 저장된 캡차클래스이름
+    """
+    if captcha_name == "recaptcha":
+        return ReCaptchaV2
+    elif captcha_name == "recaptcha_inv":
+        return ReCaptchaInvisible
+    else:
+        return None
+
+
+def captcha_widget(request):
+    """템플릿에서 캡차 출력
+    Args:
+        request (Request): FastAPI Request
+    """
+    if cls := get_current_captcha_cls(captcha_name=request.state.config.cf_captcha):
+        return cls.TEMPLATE_PATH
+
+    return ''  # 템플릿 출력시 비어있을때는 빈 문자열