--- conflicted
+++ resolved
@@ -1,12 +1,8 @@
 import hashlib
 import os
 import PIL
-<<<<<<< HEAD
 import shutil
-from fastapi import Request, UploadFile
-=======
-from fastapi import Request, HTTPException
->>>>>>> 0240c43b
+from fastapi import Request, HTTPException, UploadFile
 from passlib.context import CryptContext
 from sqlalchemy import Index
 import models
@@ -345,7 +341,26 @@
     return False
 
 
-<<<<<<< HEAD
+def validate_token_or_raise(token: str = None):
+    """토큰을 검증하고 예외를 발생시키는 함수"""
+    if not validate_one_time_token(token):
+        raise HTTPException(status_code=403, detail="Invalid token.")
+
+
+def get_client_ip(request: Request):
+    '''
+    클라이언트의 IP 주소를 반환하는 함수 (PHP의 $_SERVER['REMOTE_ADDR'])
+    '''
+    x_forwarded_for = request.headers.get("X-Forwarded-For")
+    if x_forwarded_for:
+        # X-Forwarded-For can be a comma-separated list of IPs.
+        # The client's requested IP will be the first one.
+        client_ip = x_forwarded_for.split(",")[0]
+    else:
+        client_ip = request.client.host
+    return {"client_ip": client_ip}
+
+
 def make_directory(directory: str):
     """이미지 경로 체크 및 생성
 
@@ -380,24 +395,4 @@
     """
     if file and file.filename:
         with open(f"{directory}{filename}", "wb") as buffer:
-            shutil.copyfileobj(file.file, buffer)
-=======
-def validate_token_or_raise(token: str = None):
-    """토큰을 검증하고 예외를 발생시키는 함수"""
-    if not validate_one_time_token(token):
-        raise HTTPException(status_code=403, detail="Invalid token.")
-
-
-def get_client_ip(request: Request):
-    '''
-    클라이언트의 IP 주소를 반환하는 함수 (PHP의 $_SERVER['REMOTE_ADDR'])
-    '''
-    x_forwarded_for = request.headers.get("X-Forwarded-For")
-    if x_forwarded_for:
-        # X-Forwarded-For can be a comma-separated list of IPs.
-        # The client's requested IP will be the first one.
-        client_ip = x_forwarded_for.split(",")[0]
-    else:
-        client_ip = request.client.host
-    return {"client_ip": client_ip}
->>>>>>> 0240c43b
+            shutil.copyfileobj(file.file, buffer)