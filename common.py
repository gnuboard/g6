--- conflicted
+++ resolved
@@ -1,27 +1,17 @@
 import hashlib
 import os
 import re
-<<<<<<< HEAD
+from typing import List, Optional, Union
+import uuid
 from urllib.parse import urlencode
-from typing import Union, List, Optional
-=======
-from typing import List, Optional
-import uuid
->>>>>>> 2cd53e11
 import PIL
 import shutil
 from fastapi import Query, Request, HTTPException, UploadFile
 from fastapi.templating import Jinja2Templates
 from passlib.context import CryptContext
 from sqlalchemy import Index, asc, desc, and_, or_, func, extract
-<<<<<<< HEAD
 from sqlalchemy.orm import load_only, Session
-
-import models
-=======
-from sqlalchemy.orm import load_only
 from models import Config, Member, Memo, Board, Group, Point, Visit, VisitSum
->>>>>>> 2cd53e11
 from models import WriteBaseModel
 from database import SessionLocal, engine
 from datetime import datetime, timedelta, date, time
@@ -685,124 +675,6 @@
     }
     
 
-<<<<<<< HEAD
-def is_admin(request: Request):
-    """관리자 여부 확인
-    """
-    config = get_config()
-    if config.cf_admin.strip() == "":
-        return False
-
-    if mb_id := request.session.get("ss_mb_id", ""):
-        if mb_id.strip() == config.cf_admin.strip():
-            return True
-
-    return False
-
-
-def check_profile_open(open_date, config) -> bool:
-    """변경일이 지나서 프로필 공개가능 여부를 반환
-    Args:
-        open_date (datetime): 프로필 공개일
-        config (models.Config): config 모델
-    Returns:
-        bool: 프로필 공개 가능 여부
-    """
-    if not open_date:
-        return True
-
-    else:
-        return open_date < (datetime.now() - timedelta(days=config.cf_open_modify))
-
-
-def get_next_profile_openable_date(open_date: datetime, config):
-    """다음 프로필 공개 가능일을 반환
-    Args:
-        open_date (datetime): 프로필 공개일
-        config (models.Config): config 모델
-    Returns:
-        datetime: 다음 프로필 공개 가능일
-    """
-    cf_open_modify = config.cf_open_modify
-
-    if open_date:
-        calculated_date = datetime.strptime(open_date, "%Y-%m-%d") + timedelta(days=cf_open_modify)
-    else:
-        calculated_date = datetime.now() + timedelta(days=cf_open_modify)
-
-    return calculated_date
-
-
-def default_if_none(value, arg):
-    """If value is None"""
-    if value is None:
-        return arg
-    return value
-
-
-def get_config():
-    """그누보드 config 를 반환.
-    """
-    if config_cache := kv_cache.get('gnu_config'):
-        return config_cache
-
-    db = SessionLocal()
-    config = db.query(models.Config).first()
-    db.close()
-    kv_cache.__setitem__('gnu_config', config)
-
-    return config
-
-
-def valid_email(email: str):
-    # Define a basic email address regex pattern
-    pattern = r'^[a-zA-Z0-9._%+-]+@[a-zA-Z0-9.-]+\.[a-zA-Z]{2,}$'
-
-    # Use the regex pattern to match the email address
-    if re.match(pattern, email):
-        return True
-
-    return False
-
-
-def upload_file(upload_object, filename, path, chunck_size: int = None):
-    """폼 파일 업로드
-    Args:
-        upload_object : form 업로드할 파일객체
-        filename (str): 확장자 포함 저장할 파일명 (with ext)
-        path (str): 저장할 경로
-        chunck_size (int, optional): 파일 저장 단위. 기본값 1MB 로 지정
-    Returns:
-        str: 저장된 파일명
-    """
-    # 파일 저장 경로 생성
-    os.makedirs(path, exist_ok=True)
-
-    # 파일 저장 경로
-    save_path = os.path.join(path, filename)
-    # 파일 저장
-    if chunck_size is None:
-        chunck_size = 1024 * 1024
-        with open(f"{save_path}", "wb") as buffer:
-            shutil.copyfileobj(upload_object.file, buffer, chunck_size)
-    else:
-        with open(f"{save_path}", "wb") as buffer:
-            shutil.copyfileobj(upload_object.file, buffer)
-
-
-def get_filetime_str(file_path) -> Union[int, str]:
-    """파일의 변경시간
-    Args:
-        file_path (str): 파일 이름포함 경로
-    Returns:
-        Union[int, str]: 파일 변경시간, 파일없을시 빈문자열
-    """
-    try:
-        file_time = os.path.getmtime(file_path)
-        return int(file_time)
-    except FileNotFoundError:
-        return ''
-=======
 # 회원 레코드 얻기    
 # fields : 가져올 필드, 예) "mb_id, mb_name, mb_nick"
 def get_member(mb_id: str, fields: str = '*'):
@@ -1077,4 +949,120 @@
     '''
     db = SessionLocal()
     return db.query(Memo).filter(Memo.me_recv_mb_id == mb_id, Memo.me_read_datetime == None, Memo.me_type == 'recv').count()
->>>>>>> 2cd53e11
+
+def is_admin(request: Request):
+    """관리자 여부 확인
+    """
+    config = get_config()
+    if config.cf_admin.strip() == "":
+        return False
+
+    if mb_id := request.session.get("ss_mb_id", ""):
+        if mb_id.strip() == config.cf_admin.strip():
+            return True
+
+    return False
+
+
+def check_profile_open(open_date, config) -> bool:
+    """변경일이 지나서 프로필 공개가능 여부를 반환
+    Args:
+        open_date (datetime): 프로필 공개일
+        config (Config): config 모델
+    Returns:
+        bool: 프로필 공개 가능 여부
+    """
+    if not open_date:
+        return True
+
+    else:
+        return open_date < (datetime.now() - timedelta(days=config.cf_open_modify))
+
+
+def get_next_profile_openable_date(open_date: datetime, config):
+    """다음 프로필 공개 가능일을 반환
+    Args:
+        open_date (datetime): 프로필 공개일
+        config (Config): config 모델
+    Returns:
+        datetime: 다음 프로필 공개 가능일
+    """
+    cf_open_modify = config.cf_open_modify
+
+    if open_date:
+        calculated_date = datetime.strptime(open_date, "%Y-%m-%d") + timedelta(days=cf_open_modify)
+    else:
+        calculated_date = datetime.now() + timedelta(days=cf_open_modify)
+
+    return calculated_date
+
+
+def default_if_none(value, arg):
+    """If value is None"""
+    if value is None:
+        return arg
+    return value
+
+
+def get_config():
+    """그누보드 config 를 반환.
+    """
+    if config_cache := kv_cache.get('gnu_config'):
+        return config_cache
+
+    db = SessionLocal()
+    config = db.query(Config).first()
+    db.close()
+    kv_cache.__setitem__('gnu_config', config)
+
+    return config
+
+
+def valid_email(email: str):
+    # Define a basic email address regex pattern
+    pattern = r'^[a-zA-Z0-9._%+-]+@[a-zA-Z0-9.-]+\.[a-zA-Z]{2,}$'
+
+    # Use the regex pattern to match the email address
+    if re.match(pattern, email):
+        return True
+
+    return False
+
+
+def upload_file(upload_object, filename, path, chunck_size: int = None):
+    """폼 파일 업로드
+    Args:
+        upload_object : form 업로드할 파일객체
+        filename (str): 확장자 포함 저장할 파일명 (with ext)
+        path (str): 저장할 경로
+        chunck_size (int, optional): 파일 저장 단위. 기본값 1MB 로 지정
+    Returns:
+        str: 저장된 파일명
+    """
+    # 파일 저장 경로 생성
+    os.makedirs(path, exist_ok=True)
+
+    # 파일 저장 경로
+    save_path = os.path.join(path, filename)
+    # 파일 저장
+    if chunck_size is None:
+        chunck_size = 1024 * 1024
+        with open(f"{save_path}", "wb") as buffer:
+            shutil.copyfileobj(upload_object.file, buffer, chunck_size)
+    else:
+        with open(f"{save_path}", "wb") as buffer:
+            shutil.copyfileobj(upload_object.file, buffer)
+
+
+def get_filetime_str(file_path) -> Union[int, str]:
+    """파일의 변경시간
+    Args:
+        file_path (str): 파일 이름포함 경로
+    Returns:
+        Union[int, str]: 파일 변경시간, 파일없을시 빈문자열
+    """
+    try:
+        file_time = os.path.getmtime(file_path)
+        return int(file_time)
+    except FileNotFoundError:
+        return ''