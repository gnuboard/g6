from dataclasses import dataclass
from typing import Dict

from fastapi import APIRouter, Form, UploadFile, File, Depends
from sqlalchemy.orm import Session
from starlette.responses import RedirectResponse

from common import *
from database import get_db
from dataclassform import MemberForm

from models import Member
from pbkdf2 import validate_password, create_hash

router = APIRouter()
<<<<<<< HEAD
templates = Jinja2Templates(directory=TEMPLATES_DIR, extensions=["jinja2.ext.i18n"])
templates.env.globals["is_admin"] = is_admin
templates.env.globals["generate_one_time_token"] = generate_one_time_token
templates.env.filters["default_if_none"] = default_if_none
templates.env.globals['getattr'] = getattr
templates.env.globals["generate_token"] = generate_token
=======
templates.env.globals["captcha_widget"] = captcha_widget

>>>>>>> 5d262a88

@router.get("/member_confirm")
def check_member_form(request: Request):
    test_member = {"mb_id": ""}

    return templates.TemplateResponse(f"{request.state.device}/member/member_confirm.html", {
        "request": request,
        "member": test_member
    })


@router.post("/member_confirm", name='member_password')
def check_member(
        request: Request,
        mb_password: str = Form(...),
        db: Session = Depends(get_db),
):
    mb_id = request.session.get("ss_mb_id", "")
    member = db.query(Member).filter(Member.mb_id == mb_id).first()
    if not member:
        raise AlertException(status_code=404, detail="회원정보가 존재하지 않습니다.")
    else:
        if not validate_password(mb_password, member.mb_password):
            raise AlertException(status_code=404, detail="아이디 또는 패스워드가 일치하지 않습니다.")

    return RedirectResponse(url=f"/bbs/member_profile/{member.mb_no}", status_code=302)


@router.get("/member_profile/{mb_no}", name='member_profile')
def member_profile(request: Request, db: Session = Depends(get_db)):
    mb_id = request.session.get("ss_mb_id", "")
    if not mb_id:
        raise AlertException(status_code=400, detail="로그인한 회원만 접근하실 수 있습니다.")

    member = db.query(Member).filter(Member.mb_id == mb_id).first()

    if not member:
        raise AlertException(status_code=400, detail="회원정보가 없습니다.")

    config = request.state.config
    captcha = get_current_captcha_cls(captcha_name=config.cf_captcha)
    form_context = {
        "page": True,
        "action_url": app.url_path_for("member_profile", mb_no=request.path_params["mb_no"]),
        "name_readonly": "readonly",
        "hp_readonly": "readonly" if get_is_phone_certify(member, config) else "",
        "mb_icon_url": request.base_url.__str__() + f'data/member/{mb_id[:2]}/{mb_id}.gif?'
                       + f'{get_filetime_str(f"data/member/{mb_id[:2]}/{mb_id}.gif")}',

        "mb_img_url": request.base_url.__str__() + f'data/member_image/{mb_id[:2]}/{mb_id}.gif?'
                      + f'{get_filetime_str(f"data/member_image/{mb_id[:2]}/{mb_id}.gif")}',
    }

    return templates.TemplateResponse(f"{request.state.device}/member/register_form.html", {
        "config": request.state.config,
        "request": request,
        "member": member,
        "form": form_context,
        "captcha": captcha.TEMPLATE_PATH if captcha is not None else '',
    })


@router.post("/member_profile/{mb_no}", name='member_profile_save')
async def member_profile_save(request: Request, db: Session = Depends(get_db),
                        token: str = Form(...),
                        mb_img: Optional[UploadFile] = File(None),
                        mb_icon: Optional[UploadFile] = File(None),
                        mb_password: str = Form(None),
                        mb_password_re: str = Form(None),
                        mb_certify_case: Optional[str] = Form(default=""),
                        mb_zip: str = Form(None),
                        member_form: MemberForm = Depends(MemberForm),
                        del_mb_img: str = Form(None),
                        del_mb_icon: str = Form(None),
                        recaptcha_response: Optional[str] = Form(alias="g-recaptcha-response", default=""),
                        ):
    if not validate_one_time_token(token, 'update'):
        raise AlertException(status_code=400, detail="토큰이 유효하지 않습니다.")

    config = request.state.config
    captcha = get_current_captcha_cls(config.cf_captcha)
    if (captcha is not None) and (not await captcha.verify(config.cf_recaptcha_secret_key, recaptcha_response)):
        raise AlertException("캡차가 올바르지 않습니다.")

    mb_id = request.session.get("ss_mb_id", "")
    exists_member: Optional[Member] = db.query(Member).filter(Member.mb_id == mb_id).first()
    if not exists_member:
        raise AlertException(status_code=400, detail="회원정보가 없습니다.")

    # 한국 우편번호 (postalcode)
    if mb_zip:
        member_form.mb_zip1 = mb_zip[:3]
        member_form.mb_zip2 = mb_zip[3:]

    # 비밀번호 변경
    is_password_changed = False
    mb_password = mb_password.strip() if mb_password else ""
    mb_password_re = mb_password_re.strip() if mb_password_re else ""

    if mb_password and mb_password_re:
        # 비밀번호 변경 확인
        if not validate_password(password=mb_password, hash=exists_member.mb_password):
            if mb_password != mb_password_re:
                raise AlertException(status_code=400, detail="패스워드가 일치하지 않습니다.")
            is_password_changed = True

    # 이메일 변경
    if exists_member.mb_email != member_form.mb_email:
        if not member_form.mb_email:
            raise AlertException(status_code=400, detail="이메일을 입력해 주세요.")

        elif not valid_email(member_form.mb_email):
            raise AlertException(status_code=400, detail="이메일 양식이 올바르지 않습니다.")

        else:
            exists_email = db.query(Member.mb_email).filter(Member.mb_email == member_form.mb_email).first()
            if exists_email:
                raise AlertException(status_code=400, detail="이미 존재하는 이메일 입니다.")

    # 닉네임변경 검사.
    is_nickname_changed = exists_member.mb_nick != member_form.mb_nick
    if is_nickname_changed:
        result = validate_nickname(member_form.mb_nick, config.cf_prohibit_id)
        if result["msg"]:
            raise AlertException(status_code=400, detail=result["msg"])

        if exists_member.mb_nick_date:
            result = validate_nickname_change_date(exists_member.mb_nick_date, config.cf_nick_modify)
            if result["msg"]:
                raise AlertException(status_code=400, detail=result["msg"])

    member_image_path = f"data/member_image/{mb_id[:2]}/"
    member_icon_path = f"data/member/{mb_id[:2]}/"

    # 이미지 삭제
    if del_mb_img:
        delete_image(member_image_path, f"{mb_id}.gif")

    if del_mb_icon:
        delete_image(member_icon_path, f"{mb_id}.gif")

    if mb_img and mb_img.filename:
        if not re.match(r".*\.(gif)$", mb_img.filename, re.IGNORECASE):
            raise AlertException(status_code=400, detail="gif 파일만 업로드 가능합니다.")

    # 이미지 검사
    if mb_icon and mb_icon.filename:
        mb_icon_info = Image.open(mb_icon.file)
        width, height = mb_icon_info.size

        if 0 < config.cf_member_icon_size < mb_icon.size:
            raise AlertException(status_code=400, detail=f"아이콘 용량은 {config.cf_member_icon_size} 이하로 업로드 해주세요.")

        if config.cf_member_icon_width and config.cf_member_icon_height:
            if width > config.cf_member_icon_width or height > config.cf_member_icon_height:
                raise AlertException(status_code=400,
                                     detail=f"아이콘 크기는 {config.cf_member_icon_width}x{config.cf_member_icon_height} 이하로 업로드 해주세요.")

        if not re.match(r".*\.(gif)$", mb_icon.filename, re.IGNORECASE):
            raise AlertException(status_code=400, detail="gif 파일만 업로드 가능합니다.")

    if not member_form.mb_sex in {"m", "f"}:
        member_form.mb_sex = ""

    member_form.mb_level = exists_member.mb_level

    # 유효성검사 통과
    if mb_img and mb_img.filename:
        upload_file(
            mb_img,
            filename=mb_id + os.path.splitext(mb_img.filename)[1],
            path=os.path.join('data', 'member_image', f"{mb_id[:2]}")
        )

    if mb_icon and mb_icon.filename and mb_icon_info:
        # 파일객체를 pillow에서 열었으므로 따로 지정.
        path = os.path.join('data', 'member', f"{mb_id[:2]}")
        os.makedirs(path, exist_ok=True)
        filename = mb_id + os.path.splitext(mb_icon.filename)[1]
        mb_icon_info.save(os.path.join(path, filename))

    del member_form.mb_birth
    del member_form.mb_name

    if is_password_changed:
        member_form.mb_password = create_hash(mb_password)

    # 본인인증
    if mb_certify_case and member_form.mb_certify:
        member_form.mb_certify = mb_certify_case
    else:
        member_form.mb_certify = ""
        member_form.mb_adult = 0

    db.query(Member).filter(Member.mb_id == mb_id).update(member_form.__dict__)
    db.commit()
    return RedirectResponse(url="/", status_code=302)


def get_is_phone_certify(member: Member, config: Config) -> bool:
    """휴대폰 본인인증 사용여부 확인
    """
    return (config.cf_cert_use and config.cf_cert_req and
            (config.cf_cert_hp or config.cf_cert_simple) and
            member.mb_certify != "ipin")


def validate_nickname_change_date(before_nick_date: date, nick_modify_date) -> Dict[str, str]:
    """
        닉네임 변경 가능한지 날짜 검사
        Args:
            before_nick_date (datetime) : 이전 닉네임 변경한 날짜
            nick_modify_date (int) : 닉네임 수정가능일
        Raises:
            ValidationError: 닉네임 변경 가능일 안내
    """
<<<<<<< HEAD
    error_msg = {
        "msg": ""
    }
=======
    if nick_modify_date == 0:
        return True
>>>>>>> 5d262a88
    change_date = timedelta(days=nick_modify_date)

    if is_none_datetime(before_nick_date):
        before_nick_date = datetime.now().date()

    available_date = before_nick_date + change_date
<<<<<<< HEAD
    if datetime.now().date() <= available_date:
        error_msg["msg"] = f"{available_date.strftime('%Y-%m-%d')} 이후 닉네임을 변경할 수있습니다."
=======

    if datetime.now().date() < available_date:
        return f"{available_date.strftime('%Y-%m-%d')} 이후 닉네임을 변경할 수있습니다."
>>>>>>> 5d262a88

    return error_msg


def validate_nickname(mb_nick: str, prohibit_id: str) -> Dict[str, str]:
    """ 등록가능한 닉네임인지 검사
    Args:
        mb_nick : 등록할 닉네임
        prohibit_id : 금지된 닉네임
    Return:
        가능한 닉네임이면 True 아니면 에러메시지 배열
    """
    error_msg = {
        "msg": ""
    }
    if mb_nick is None or mb_nick.strip() == "":
        error_msg["msg"] = "닉네임을 입력해주세요."
        return error_msg

    db = SessionLocal()
    result = db.query(Member.mb_nick).filter(Member.mb_nick == mb_nick).first()
    if result:
        error_msg["msg"] = "해당 닉네임이 존재합니다."
        return error_msg

    if mb_nick in prohibit_id:
        error_msg["msg"] = "닉네임으로 정할 수없는 단어입니다."
        return error_msg

    return error_msg


def validate_userid(user_id: str, prohibit_id: str):
    """
    ID 로 사용 불가인 단어 검사
    Args:
        user_id (str): ID
        prohibit_id (str): 사용불가 아이디
    Raises:
        ValueError 정할 수없는 ID
    """
    error_msg = {
        "msg": ""
    }
    if not user_id or user_id.strip() == "":
        error_msg["msg"] = "ID를 입력해주세요."
        return error_msg

    if user_id in prohibit_id.strip():
        error_msg["msg"] = "ID로 정할 수없는 단어입니다."
        return error_msg

    return error_msg<|MERGE_RESOLUTION|>--- conflicted
+++ resolved
@@ -1,53 +1,57 @@
-from dataclasses import dataclass
-from typing import Dict
-
-from fastapi import APIRouter, Form, UploadFile, File, Depends
-from sqlalchemy.orm import Session
+from main import app
+
+from fastapi import APIRouter, Form, File, Depends
 from starlette.responses import RedirectResponse
 
 from common import *
 from database import get_db
 from dataclassform import MemberForm
 
-from models import Member
+from models import Member, MemberSocialProfiles
 from pbkdf2 import validate_password, create_hash
 
 router = APIRouter()
-<<<<<<< HEAD
-templates = Jinja2Templates(directory=TEMPLATES_DIR, extensions=["jinja2.ext.i18n"])
+templates = Jinja2Templates(directory=[TEMPLATES_DIR, CAPTCHA_PATH], extensions=["jinja2.ext.i18n"])
 templates.env.globals["is_admin"] = is_admin
 templates.env.globals["generate_one_time_token"] = generate_one_time_token
 templates.env.filters["default_if_none"] = default_if_none
 templates.env.globals['getattr'] = getattr
 templates.env.globals["generate_token"] = generate_token
-=======
 templates.env.globals["captcha_widget"] = captcha_widget
-
->>>>>>> 5d262a88
+templates.env.globals["check_profile_open"] = check_profile_open
+
 
 @router.get("/member_confirm")
-def check_member_form(request: Request):
-    test_member = {"mb_id": ""}
+def check_member_form(request: Request, db: Session = Depends(get_db)):
+    member = request.state.login_member
+    if not member:
+        raise AlertException(status_code=404, detail="회원정보가 없습니다.")
+
+    if request.state.config.cf_social_login_use:
+        if db.query(MemberSocialProfiles.mb_id).filter(MemberSocialProfiles.mb_id == member.mb_id).first():
+            request.session["ss_profile_change"] = True
+            return RedirectResponse(url=f"/bbs/member_profile/{member.mb_no}", status_code=302)
 
     return templates.TemplateResponse(f"{request.state.device}/member/member_confirm.html", {
         "request": request,
-        "member": test_member
+        "member": member
     })
 
 
 @router.post("/member_confirm", name='member_password')
 def check_member(
         request: Request,
-        mb_password: str = Form(...),
-        db: Session = Depends(get_db),
+        mb_password: str = Form(...)
 ):
-    mb_id = request.session.get("ss_mb_id", "")
-    member = db.query(Member).filter(Member.mb_id == mb_id).first()
+    member = request.state.login_member
+    request.session["ss_profile_change"] = False
     if not member:
-        raise AlertException(status_code=404, detail="회원정보가 존재하지 않습니다.")
+        raise AlertException(status_code=404, detail="회원정보가 없습니다.")
     else:
         if not validate_password(mb_password, member.mb_password):
             raise AlertException(status_code=404, detail="아이디 또는 패스워드가 일치하지 않습니다.")
+
+    request.session["ss_profile_change"] = True
 
     return RedirectResponse(url=f"/bbs/member_profile/{member.mb_no}", status_code=302)
 
@@ -56,12 +60,14 @@
 def member_profile(request: Request, db: Session = Depends(get_db)):
     mb_id = request.session.get("ss_mb_id", "")
     if not mb_id:
-        raise AlertException(status_code=400, detail="로그인한 회원만 접근하실 수 있습니다.")
+        raise AlertException(status_code=403, detail="로그인한 회원만 접근하실 수 있습니다.")
+    if not request.session.get("ss_profile_change", False):
+        raise AlertException(status_code=403, detail="잘못된 접근입니다", url="/")
 
     member = db.query(Member).filter(Member.mb_id == mb_id).first()
 
     if not member:
-        raise AlertException(status_code=400, detail="회원정보가 없습니다.")
+        raise AlertException(status_code=404, detail="회원정보가 없습니다.")
 
     config = request.state.config
     captcha = get_current_captcha_cls(captcha_name=config.cf_captcha)
@@ -75,6 +81,7 @@
 
         "mb_img_url": request.base_url.__str__() + f'data/member_image/{mb_id[:2]}/{mb_id}.gif?'
                       + f'{get_filetime_str(f"data/member_image/{mb_id[:2]}/{mb_id}.gif")}',
+        "is_profile_open": check_profile_open(open_date=member.mb_open_date, config=request.state.config)
     }
 
     return templates.TemplateResponse(f"{request.state.device}/member/register_form.html", {
@@ -88,20 +95,23 @@
 
 @router.post("/member_profile/{mb_no}", name='member_profile_save')
 async def member_profile_save(request: Request, db: Session = Depends(get_db),
-                        token: str = Form(...),
-                        mb_img: Optional[UploadFile] = File(None),
-                        mb_icon: Optional[UploadFile] = File(None),
-                        mb_password: str = Form(None),
-                        mb_password_re: str = Form(None),
-                        mb_certify_case: Optional[str] = Form(default=""),
-                        mb_zip: str = Form(None),
-                        member_form: MemberForm = Depends(MemberForm),
-                        del_mb_img: str = Form(None),
-                        del_mb_icon: str = Form(None),
-                        recaptcha_response: Optional[str] = Form(alias="g-recaptcha-response", default=""),
-                        ):
+                              token: str = Form(...),
+                              mb_img: Optional[UploadFile] = File(None),
+                              mb_icon: Optional[UploadFile] = File(None),
+                              mb_password: str = Form(None),
+                              mb_password_re: str = Form(None),
+                              mb_certify_case: Optional[str] = Form(default=""),
+                              mb_zip: str = Form(None),
+                              member_form: MemberForm = Depends(MemberForm),
+                              del_mb_img: str = Form(None),
+                              del_mb_icon: str = Form(None),
+                              recaptcha_response: Optional[str] = Form(alias="g-recaptcha-response", default=""),
+                              ):
     if not validate_one_time_token(token, 'update'):
         raise AlertException(status_code=400, detail="토큰이 유효하지 않습니다.")
+
+    if not request.session.get("ss_profile_change", False):
+        raise AlertException(status_code=403, detail="잘못된 접근입니다.", url=app.url_path_for("member_confirm"))
 
     config = request.state.config
     captcha = get_current_captcha_cls(config.cf_captcha)
@@ -111,7 +121,7 @@
     mb_id = request.session.get("ss_mb_id", "")
     exists_member: Optional[Member] = db.query(Member).filter(Member.mb_id == mb_id).first()
     if not exists_member:
-        raise AlertException(status_code=400, detail="회원정보가 없습니다.")
+        raise AlertException(status_code=403, detail="회원정보가 없습니다.")
 
     # 한국 우편번호 (postalcode)
     if mb_zip:
@@ -127,7 +137,7 @@
         # 비밀번호 변경 확인
         if not validate_password(password=mb_password, hash=exists_member.mb_password):
             if mb_password != mb_password_re:
-                raise AlertException(status_code=400, detail="패스워드가 일치하지 않습니다.")
+                raise AlertException(status_code=400, detail="비밀번호가 일치하지 않습니다.")
             is_password_changed = True
 
     # 이메일 변경
@@ -220,6 +230,8 @@
 
     db.query(Member).filter(Member.mb_id == mb_id).update(member_form.__dict__)
     db.commit()
+    if "ss_profile_change" in request.session:
+        del request.session["ss_profile_change"]
     return RedirectResponse(url="/", status_code=302)
 
 
@@ -240,30 +252,22 @@
         Raises:
             ValidationError: 닉네임 변경 가능일 안내
     """
-<<<<<<< HEAD
-    error_msg = {
+    message = {
         "msg": ""
     }
-=======
     if nick_modify_date == 0:
-        return True
->>>>>>> 5d262a88
+        return message
     change_date = timedelta(days=nick_modify_date)
 
     if is_none_datetime(before_nick_date):
         before_nick_date = datetime.now().date()
 
     available_date = before_nick_date + change_date
-<<<<<<< HEAD
-    if datetime.now().date() <= available_date:
-        error_msg["msg"] = f"{available_date.strftime('%Y-%m-%d')} 이후 닉네임을 변경할 수있습니다."
-=======
 
     if datetime.now().date() < available_date:
-        return f"{available_date.strftime('%Y-%m-%d')} 이후 닉네임을 변경할 수있습니다."
->>>>>>> 5d262a88
-
-    return error_msg
+        message["msg"] = f"{available_date.strftime('%Y-%m-%d')} 이후 닉네임을 변경할 수있습니다."
+
+    return message
 
 
 def validate_nickname(mb_nick: str, prohibit_id: str) -> Dict[str, str]:
@@ -274,24 +278,24 @@
     Return:
         가능한 닉네임이면 True 아니면 에러메시지 배열
     """
-    error_msg = {
+    message = {
         "msg": ""
     }
     if mb_nick is None or mb_nick.strip() == "":
-        error_msg["msg"] = "닉네임을 입력해주세요."
-        return error_msg
+        message["msg"] = "닉네임을 입력해주세요."
+        return message
 
     db = SessionLocal()
     result = db.query(Member.mb_nick).filter(Member.mb_nick == mb_nick).first()
     if result:
-        error_msg["msg"] = "해당 닉네임이 존재합니다."
-        return error_msg
+        message["msg"] = "해당 닉네임이 존재합니다."
+        return message
 
     if mb_nick in prohibit_id:
-        error_msg["msg"] = "닉네임으로 정할 수없는 단어입니다."
-        return error_msg
-
-    return error_msg
+        message["msg"] = "닉네임으로 정할 수없는 단어입니다."
+        return message
+
+    return message
 
 
 def validate_userid(user_id: str, prohibit_id: str):
@@ -303,15 +307,15 @@
     Raises:
         ValueError 정할 수없는 ID
     """
-    error_msg = {
+    message = {
         "msg": ""
     }
     if not user_id or user_id.strip() == "":
-        error_msg["msg"] = "ID를 입력해주세요."
-        return error_msg
+        message["msg"] = "ID를 입력해주세요."
+        return message
 
     if user_id in prohibit_id.strip():
-        error_msg["msg"] = "ID로 정할 수없는 단어입니다."
-        return error_msg
-
-    return error_msg+        message["msg"] = "ID로 정할 수없는 단어입니다."
+        return message
+
+    return message