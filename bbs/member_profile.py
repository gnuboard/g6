"""회원정보 수정 Template Router"""
from typing_extensions import Annotated

from fastapi import APIRouter, Depends, File, Form, Request, UploadFile
from sqlalchemy import select
from starlette.responses import RedirectResponse

from core.database import db_session
from core.exception import AlertException
from core.formclass import UpdateMemberForm
from core.models import Config, Member, MemberSocialProfiles
from core.template import UserTemplates
from lib.captcha import captcha_widget
from lib.dependency.dependencies import validate_captcha, validate_token
from lib.dependency.auth import get_login_member
from lib.dependency.member import validate_update_data
from lib.member import get_next_open_date
from lib.pbkdf2 import validate_password
from lib.template_filters import default_if_none
from service.member_service import (
    MemberService, MemberImageService, ValidateMember
)

router = APIRouter()
templates = UserTemplates()
templates.env.filters["default_if_none"] = default_if_none
templates.env.globals["captcha_widget"] = captcha_widget

SESSION_NAME = "ss_profile_change"


def _check_password_confirm(request: Request) -> None:
    if not request.session.get(SESSION_NAME, False):
        raise AlertException(
            detail="잘못된 접근입니다.",
            status_code=403,
            url=request.url_for("member_password").path
        )


def _get_is_phone_certify(member: Member, config: Config) -> bool:
    """휴대폰 본인인증 사용여부 확인"""
    return (config.cf_cert_use
            and config.cf_cert_req
            and (config.cf_cert_hp or config.cf_cert_simple)
            and member.mb_certify != "ipin")


@router.get("/member_confirm")
async def check_member_form(
    request: Request,
    db: db_session,
    member: Annotated[Member, Depends(get_login_member)]
):
    """
    회원프로필 수정 전 비밀번호 확인 폼
    """
    # 회원정보를 수정할 수 있는지 확인하는 세션변수
    request.session[SESSION_NAME] = False

    # 소셜로그인 사용중이면 소셜로그인 정보가 있는지 확인
    if request.state.config.cf_social_login_use:
        social_member = db.scalar(
            select(MemberSocialProfiles).filter_by(mb_id=member.mb_id)
        )
        if social_member:
            request.session[SESSION_NAME] = True
            return RedirectResponse(url="/bbs/member_profile", status_code=302)

    context = {
        "request": request,
        "member": member,
        "action_url": request.url_for("member_password")
    }
    return templates.TemplateResponse("/member/member_confirm.html", context)


@router.post("/member_confirm",
             name='member_password')
async def check_member(
    request: Request,
    member: Annotated[Member, Depends(get_login_member)],
    mb_password: str = Form(...)
):
    """
    회원프로필 수정 전 비밀번호 확인 처리
    """
    if not validate_password(mb_password, member.mb_password):
        raise AlertException("아이디 또는 패스워드가 일치하지 않습니다.", 404)

    request.session[SESSION_NAME] = True

    return RedirectResponse(url="/bbs/member_profile", status_code=302)


@router.get("/member_profile",
            dependencies=[Depends(_check_password_confirm)],
            name='member_profile')
async def member_profile(
    request: Request,
    member_service: Annotated[MemberService, Depends()],
    validate: Annotated[ValidateMember, Depends()],
    member: Annotated[Member, Depends(get_login_member)],
):
    """
    회원프로필 수정 페이지
    """
    config = request.state.config

<<<<<<< HEAD
    if not request.session.get("ss_profile_change", False):
        raise AlertException("잘못된 접근입니다", 403, url="/")

    member = db.scalar(select(Member).filter_by(mb_id=member.mb_id))
    if not member:
        raise AlertException("회원정보가 없습니다.", 404)
    # 데모관리자는 수정할 수 없음
    if member.mb_id == os.getenv("DEMO_ADMIN_ID", ""):
        raise AlertException("데모관리자는 수정할 수 없습니다.", 403)
=======
    member = member_service.read_member(member.mb_id)
>>>>>>> 814279e5

    form_context = {
        "action_url": request.url_for("member_profile_save").path,
        "name_readonly": "readonly",
        "hp_readonly": "readonly" if _get_is_phone_certify(member, config) else "",
        "mb_icon_url": MemberImageService.get_icon_path(member.mb_id),
        "mb_img_url": MemberImageService.get_image_path(member.mb_id),
        "is_profile_open": validate.is_open_change_date(member.mb_open_date),
        "profile_open_date": get_next_open_date(request, member.mb_open_date),
    }
    context = {
        "config": config,
        "request": request,
        "member": member,
        "form": form_context,
    }
    return templates.TemplateResponse("/member/register_form.html", context)


@router.post("/member_profile",
             dependencies=[Depends(validate_token),
                           Depends(validate_captcha),
                           Depends(_check_password_confirm)],
            name='member_profile_save')
async def member_profile_save(
    request: Request,
    member_service: Annotated[MemberService, Depends()],
    file_service: Annotated[MemberImageService, Depends()],
    member: Annotated[Member, Depends(get_login_member)],
    form_data: Annotated[UpdateMemberForm, Depends(validate_update_data)],
    del_mb_img: int = Form(None),
    del_mb_icon: int = Form(None),
    mb_img: UploadFile = File(None),
    mb_icon: UploadFile = File(None),
):
    """
    회원정보 수정 처리
<<<<<<< HEAD
    """   
    if not request.session.get("ss_profile_change", False):
        raise AlertException("잘못된 접근입니다.", 403, url=request.url_for("member_password").path)

    mb_id = member.mb_id
    exists_member = db.scalar(select(Member).filter_by(mb_id=mb_id))
    if not exists_member:
        raise AlertException("회원정보가 없습니다.", 403)
    # 데모관리자는 수정할 수 없음
    if exists_member.mb_id == os.getenv("DEMO_ADMIN_ID", ""):
        raise AlertException("데모관리자는 수정할 수 없습니다.", 403)

    config = request.state.config

    # 한국 우편번호 (postalcode)
    if mb_zip:
        member_form.mb_zip1 = mb_zip[:3]
        member_form.mb_zip2 = mb_zip[3:]

    # 비밀번호 변경
    is_password_changed = False
    mb_password = mb_password.strip() if mb_password else ""
    mb_password_re = mb_password_re.strip() if mb_password_re else ""

    if mb_password and mb_password_re:
        # 비밀번호 변경 확인
        if not validate_password(password=mb_password, hash=exists_member.mb_password):
            if mb_password != mb_password_re:
                raise AlertException("비밀번호가 일치하지 않습니다.", 400)
            is_password_changed = True

    # 이메일 변경
    if exists_member.mb_email != member_form.mb_email:
        if not member_form.mb_email:
            raise AlertException("이메일을 입력해 주세요.", 400)

        elif not valid_email(member_form.mb_email):
            raise AlertException("이메일 양식이 올바르지 않습니다.", 400)

        elif is_prohibit_email(request, member_form.mb_email):
            raise AlertException(f"{member_form.mb_email} 메일은 사용할 수 없습니다.", 400)

        else:
            exists_email = db.scalar(
                exists(Member.mb_email)
                .where(Member.mb_email == member_form.mb_email).select()
            )
            if exists_email:
                raise AlertException("이미 존재하는 이메일 입니다.", 400)

    # 닉네임변경 검사.
    is_nickname_changed = exists_member.mb_nick != member_form.mb_nick
    if is_nickname_changed:
        result = validate_nickname(member_form.mb_nick, config.cf_prohibit_id)
        if result["msg"]:
            raise AlertException(result["msg"], 400)

        if exists_member.mb_nick_date:
            result = validate_nickname_change_date(exists_member.mb_nick_date, config.cf_nick_modify)
            if result["msg"]:
                raise AlertException(result["msg"], 400)
=======
    """
    member = member_service.read_member(member.mb_id)
    member_service.update_member(member, form_data.__dict__)
>>>>>>> 814279e5

    # 이미지 검사 & 이미지 수정(삭제 포함)
    file_service.update_image_file(member.mb_id, 'image', mb_img, del_mb_img)
    file_service.update_image_file(member.mb_id, 'icon', mb_icon, del_mb_icon)

    if SESSION_NAME in request.session:
        del request.session[SESSION_NAME]

    raise AlertException("회원정보가 수정되었습니다.", 302, "/")<|MERGE_RESOLUTION|>--- conflicted
+++ resolved
@@ -1,4 +1,5 @@
 """회원정보 수정 Template Router"""
+import os
 from typing_extensions import Annotated
 
 from fastapi import APIRouter, Depends, File, Form, Request, UploadFile
@@ -107,19 +108,11 @@
     """
     config = request.state.config
 
-<<<<<<< HEAD
-    if not request.session.get("ss_profile_change", False):
-        raise AlertException("잘못된 접근입니다", 403, url="/")
+    member = member_service.read_member(member.mb_id)
 
-    member = db.scalar(select(Member).filter_by(mb_id=member.mb_id))
-    if not member:
-        raise AlertException("회원정보가 없습니다.", 404)
     # 데모관리자는 수정할 수 없음
     if member.mb_id == os.getenv("DEMO_ADMIN_ID", ""):
         raise AlertException("데모관리자는 수정할 수 없습니다.", 403)
-=======
-    member = member_service.read_member(member.mb_id)
->>>>>>> 814279e5
 
     form_context = {
         "action_url": request.url_for("member_profile_save").path,
@@ -157,73 +150,14 @@
 ):
     """
     회원정보 수정 처리
-<<<<<<< HEAD
-    """   
-    if not request.session.get("ss_profile_change", False):
-        raise AlertException("잘못된 접근입니다.", 403, url=request.url_for("member_password").path)
+    """
+    member = member_service.read_member(member.mb_id)
 
-    mb_id = member.mb_id
-    exists_member = db.scalar(select(Member).filter_by(mb_id=mb_id))
-    if not exists_member:
-        raise AlertException("회원정보가 없습니다.", 403)
     # 데모관리자는 수정할 수 없음
-    if exists_member.mb_id == os.getenv("DEMO_ADMIN_ID", ""):
+    if member.mb_id == os.getenv("DEMO_ADMIN_ID", ""):
         raise AlertException("데모관리자는 수정할 수 없습니다.", 403)
 
-    config = request.state.config
-
-    # 한국 우편번호 (postalcode)
-    if mb_zip:
-        member_form.mb_zip1 = mb_zip[:3]
-        member_form.mb_zip2 = mb_zip[3:]
-
-    # 비밀번호 변경
-    is_password_changed = False
-    mb_password = mb_password.strip() if mb_password else ""
-    mb_password_re = mb_password_re.strip() if mb_password_re else ""
-
-    if mb_password and mb_password_re:
-        # 비밀번호 변경 확인
-        if not validate_password(password=mb_password, hash=exists_member.mb_password):
-            if mb_password != mb_password_re:
-                raise AlertException("비밀번호가 일치하지 않습니다.", 400)
-            is_password_changed = True
-
-    # 이메일 변경
-    if exists_member.mb_email != member_form.mb_email:
-        if not member_form.mb_email:
-            raise AlertException("이메일을 입력해 주세요.", 400)
-
-        elif not valid_email(member_form.mb_email):
-            raise AlertException("이메일 양식이 올바르지 않습니다.", 400)
-
-        elif is_prohibit_email(request, member_form.mb_email):
-            raise AlertException(f"{member_form.mb_email} 메일은 사용할 수 없습니다.", 400)
-
-        else:
-            exists_email = db.scalar(
-                exists(Member.mb_email)
-                .where(Member.mb_email == member_form.mb_email).select()
-            )
-            if exists_email:
-                raise AlertException("이미 존재하는 이메일 입니다.", 400)
-
-    # 닉네임변경 검사.
-    is_nickname_changed = exists_member.mb_nick != member_form.mb_nick
-    if is_nickname_changed:
-        result = validate_nickname(member_form.mb_nick, config.cf_prohibit_id)
-        if result["msg"]:
-            raise AlertException(result["msg"], 400)
-
-        if exists_member.mb_nick_date:
-            result = validate_nickname_change_date(exists_member.mb_nick_date, config.cf_nick_modify)
-            if result["msg"]:
-                raise AlertException(result["msg"], 400)
-=======
-    """
-    member = member_service.read_member(member.mb_id)
     member_service.update_member(member, form_data.__dict__)
->>>>>>> 814279e5
 
     # 이미지 검사 & 이미지 수정(삭제 포함)
     file_service.update_image_file(member.mb_id, 'image', mb_img, del_mb_img)
