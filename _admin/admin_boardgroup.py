from typing import List, Optional
from fastapi import APIRouter, Depends, Request, Form, HTTPException
from fastapi.responses import RedirectResponse
from fastapi.templating import Jinja2Templates
from sqlalchemy.orm import Session
from sqlalchemy import asc, desc
from database import get_db
import models 
from common import *
from dataclassform import GroupForm

router = APIRouter()
templates = Jinja2Templates(directory=ADMIN_TEMPLATES_DIR)
templates.env.globals['getattr'] = getattr
templates.env.globals['get_selected'] = get_selected
templates.env.globals['get_admin_menus'] = get_admin_menus
templates.env.globals['subject_sort_link'] = subject_sort_link
templates.env.globals['generate_one_time_token'] = generate_one_time_token

@router.get("/boardgroup_list")
def boardgroup_list(request: Request, db: Session = Depends(get_db)):
    '''
    게시판그룹관리 목록
    '''
    sst = request.state.sst if request.state.sst else ""
    sod = request.state.sod
    sfl = request.state.sfl
    stx = request.state.stx
    sca = request.state.sca
    page = request.state.page
    request.session["menu_key"] = "300200"
    
<<<<<<< HEAD
    groups = db.query(models.Group).all()
    return templates.TemplateResponse("boardgroup_list.html", {"request": request, "groups": groups})
=======
    query = db.query(models.Group)
    if sst is not None and sst != "":
        if sod == "desc":
            query = query.order_by(desc(getattr(models.Group, sst)))
        else:
            query = query.order_by(asc(getattr(models.Group, sst)))
    if sfl is not None and stx is not None:
        if hasattr(models.Group, sfl):
            query = query.filter(getattr(models.Group, sfl).like(f"%{stx}%"))
    groups = query.all()
    
    # groups = db.query(models.Group).all()
    group_data = []

    for group in groups:
        # 그룹 테이블에서 원하는 필드 값을 가져와서 딕셔너리에 저장
        group_info = group.__dict__
        group_info.update({
            'board_count': db.query(models.Board).filter(models.Board.gr_id == group.gr_id).count(),
            # 접근회원수는 나중에 별도로 체크해야함
            'access_member_count': db.query(models.Member).filter(models.Member.mb_level >= group.gr_use_access).count(),
        })
        group_data.append(group_info)
        
    return templates.TemplateResponse("admin/boardgroup_list.html", {"request": request, "groups": group_data})


@router.post("/boardgroup_list_update")
def boardgroup_list_update(
        request: Request, 
        db: Session = Depends(get_db),
        token: Optional[str] = Form(...),
        checks: Optional[List[int]] = Form(None, alias="chk[]"),
        gr_id: Optional[List[str]] = Form(None, alias="gr_id[]"),
        gr_subject: Optional[List[str]] = Form(None, alias="gr_subject[]"),
        gr_admin: Optional[List[str]] = Form(None, alias="gr_admin[]"),
        gr_use_access: Optional[List[int]] = Form(None, alias="gr_use_access[]"),
        gr_order: Optional[List[int]] = Form(None, alias="gr_order[]"),
        gr_device: Optional[List[str]] = Form(None, alias="gr_device[]"),
        ):
    
    if not token or not validate_one_time_token(token, 'update'):
        return templates.TemplateResponse("alert.html", {"request": request, "errors": ["토큰값이 일치하지 않습니다."]})    

    # 선택수정
    for i in checks:
        group = db.query(models.Group).filter(models.Group.gr_id == gr_id[i]).first()
        if group:
            group.gr_id = gr_id[i]
            group.gr_subject = gr_subject[i]
            group.gr_admin = gr_admin[i]
            group.gr_use_access = get_from_list(gr_use_access, i, 0)
            group.gr_order = gr_order[i]
            group.gr_device = gr_device[i]
            db.commit()

    query_string = generate_query_string(request)            
    
    return RedirectResponse(f"/admin/boardgroup_list?{query_string}", status_code=303)
>>>>>>> c397bc11


@router.get("/boardgroup_form")
def boardgroup_form(request: Request, db: Session = Depends(get_db)):
    token = hash_password(hash_password("")) # 토큰값을 아무도 알수 없게 만듬
    request.session["token"] = token   
    
    return templates.TemplateResponse("boardgroup_form.html", {"request": request, "group": None, "token": token})


@router.get("/boardgroup_form/{gr_id}")
def boardgroup_form(gr_id: str, request: Request, db: Session = Depends(get_db)):
    group = db.query(models.Group).filter(models.Group.gr_id == gr_id).first()
    if not group:
        raise HTTPException(status_code=404, detail=f"{gr_id} Group is not found.")

    # 토큰값을 게시판아이디로 만들어 세션에 저장하고 수정시 넘어오는 토큰값을 비교하여 수정 상태임을 확인
    token = hash_password(gr_id)
    request.session["token"] = token
    
    return templates.TemplateResponse("boardgroup_form.html", {"request": request, "group": group, "token": token })


@router.post("/boardgroup_form_update")  
def boardgroup_form_update(request: Request, db: Session = Depends(get_db),
                        token : str = Form(...),
                        gr_id: str = Form(...),
                        form_data: GroupForm = Depends(),
                        ):
    
    if validate_one_time_token(token, 'insert'):
        existing_group = db.query(models.Group).filter(models.Group.gr_id == gr_id).first()
        if existing_group:
            errors = [f"{gr_id} 게시판그룹 아이디가 이미 존재합니다. (등록불가)"]
            return templates.TemplateResponse("alert.html", {"request": request, "errors": errors})
        
        new_group = models.Group(gr_id=gr_id, **form_data.__dict__)
        db.add(new_group)
        db.commit()
        
    elif validate_one_time_token(token, 'update'):
        existing_group = db.query(models.Group).filter(models.Group.gr_id == gr_id).first()
        if not existing_group:
            return templates.TemplateResponse("alert.html", {"request": request, "errors": [f"{gr_id} 게시판그룹 아이디가 존재하지 않습니다. (수정불가)"]})
        
        # 폼 데이터 반영 후 commit
        for field, value in form_data.__dict__.items():
            setattr(existing_group, field, value)
        db.commit()
        
    else:
        return templates.TemplateResponse("alert.html", {"request": request, "errors": ["잘못된 접근입니다."]})
        
    return RedirectResponse(url=f"/admin/boardgroup_form/{gr_id}", status_code=303)<|MERGE_RESOLUTION|>--- conflicted
+++ resolved
@@ -30,10 +30,6 @@
     page = request.state.page
     request.session["menu_key"] = "300200"
     
-<<<<<<< HEAD
-    groups = db.query(models.Group).all()
-    return templates.TemplateResponse("boardgroup_list.html", {"request": request, "groups": groups})
-=======
     query = db.query(models.Group)
     if sst is not None and sst != "":
         if sod == "desc":
@@ -93,7 +89,6 @@
     query_string = generate_query_string(request)            
     
     return RedirectResponse(f"/admin/boardgroup_list?{query_string}", status_code=303)
->>>>>>> c397bc11
 
 
 @router.get("/boardgroup_form")
