--- conflicted
+++ resolved
@@ -265,14 +265,8 @@
     elif compare_token(request, token, "update"): # token 값에 update 가 포함되어 있다면 수정
         exists_member = (db.query(models.Member).filter(models.Member.mb_id == mb_id).first())
         if not exists_member:
-<<<<<<< HEAD
-            # return templates.TemplateResponse("alert.html", {"request": request, "errors": [f"{mb_id} 회원아이디가 존재하지 않습니다. (수정불가)"]})
-            alert(request, f"{mb_id} 회원아이디가 존재하지 않습니다. (수정불가)")
+            return templates.TemplateResponse("alert.html", {"request": request, "errors": [f"{mb_id} 회원아이디가 존재하지 않습니다. (수정불가)"]})
         
-=======
-            return templates.TemplateResponse("alert.html", {"request": request, "errors": [f"{mb_id} 회원아이디가 존재하지 않습니다. (수정불가)"]})
-
->>>>>>> d4c06966
         if (request.state.config.cf_admin == mb_id) or (request.state.login_member.mb_id == mb_id):
             # 관리자와 로그인된 본인은 차단일자, 탈퇴일자를 설정했다면 수정불가
             if mb_intercept_date:
