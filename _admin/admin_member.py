from typing import List, Optional
from fastapi import APIRouter, Depends, Query, Request, Form, HTTPException
from fastapi.responses import RedirectResponse
from fastapi.templating import Jinja2Templates
from sqlalchemy import asc, desc
from sqlalchemy.orm import Session
from database import get_db
import models
import datetime
from common import *
from dataclassform import MemberForm
from pbkdf2 import create_hash

router = APIRouter()
templates = Jinja2Templates(directory=ADMIN_TEMPLATES_DIR)
# 파이썬 함수 및 변수를 jinja2 에서 사용할 수 있도록 등록
templates.env.globals["getattr"] = getattr
templates.env.globals["today"] = SERVER_TIME.strftime("%Y%m%d")
templates.env.globals["get_selected"] = get_selected
templates.env.globals["get_member_level_select"] = get_member_level_select
templates.env.globals["get_admin_menus"] = get_admin_menus
templates.env.globals["generate_one_time_token"] = generate_one_time_token

MEMBER_MENU_KEY = "200100"


@router.get("/member_list")
async def member_list(
    request: Request,
    db: Session = Depends(get_db),
    search_params: dict = Depends(common_search_query_params),
):
    """
    회원관리 목록
    """
    request.session["menu_key"] = MEMBER_MENU_KEY

    result = select_query(
        request,
        models.Member,
        search_params,
        same_search_fields=["mb_level"],
        prefix_search_fields=[
            "mb_name",
            "mb_nick",
            "mb_tel",
            "mb_hp",
            "mb_datetime",
            "mb_recommend",
        ],
    )

    context = {
        "request": request,
        "members": result["rows"],
        "admin": request.state.login_member,  # 로그인해 있는 회원을 관리자로 간주함
        "total_count": result["total_count"],
        "paging": get_paging(
            request, search_params["current_page"], result["total_count"]
        ),
    }
    return templates.TemplateResponse("member_list.html", context)


@router.post("/member_list_update")
async def member_list_update(
    request: Request,
    db: Session = Depends(get_db),
    token: Optional[str] = Form(...),
    checks: Optional[List[int]] = Form(None, alias="chk[]"),
    mb_id: Optional[List[str]] = Form(None, alias="mb_id[]"),
    mb_certify: Optional[List[str]] = Form(None, alias="mb_certify[]"),
    mb_open: Optional[List[int]] = Form(None, alias="mb_open[]"),
    mb_mailling: Optional[List[int]] = Form(None, alias="mb_mailling[]"),
    mb_sms: Optional[List[int]] = Form(None, alias="mb_sms[]"),
    mb_adult: Optional[List[int]] = Form(None, alias="mb_adult[]"),
    mb_intercept_date: Optional[List[int]] = Form(None, alias="mb_intercept_date[]"),
    mb_level: Optional[List[str]] = Form(None, alias="mb_level[]"),
    act_button: Optional[str] = Form(...),
):
    # if not token or not validate_one_time_token(token, 'update'):
    #     return templates.TemplateResponse("alert.html", {"request": request, "errors": ["토큰값이 일치하지 않습니다."]})
    query_string = generate_query_string(request)

    if act_button == "선택삭제":
        for i in checks:
            member = (
                db.query(models.Member).filter(models.Member.mb_id == mb_id[i]).first()
            )
            if member:
                # // 이미 삭제된 회원은 제외
                # if(preg_match('#^[0-9]{8}.*삭제함#', $mb['mb_memo']))
                #     return
                # 이미 삭제된 회원은 제외
                if re.match(r"^[0-9]{8}.*삭제함", member.mb_memo):
                    continue

                # member 의 경우 레코드를 삭제하는게 아니라 mb_id 를 남기고 모두 제거
                # $sql = " update {$g5['member_table']} set mb_password = '', mb_level = 1, mb_email = '', mb_homepage = '', mb_tel = '', mb_hp = '', mb_zip1 = '', mb_zip2 = '', mb_addr1 = '', mb_addr2 = '', mb_addr3 = '', mb_point = 0, mb_profile = '', mb_birth = '', mb_sex = '', mb_signature = '', mb_memo = '".date('Ymd', G5_SERVER_TIME)." 삭제함\n".sql_real_escape_string($mb['mb_memo'])."', mb_certify = '', mb_adult = 0, mb_dupinfo = '' where mb_id = '{$mb_id}' ";
                member.mb_password = ""
                member.mb_level = 1
                member.mb_email = ""
                member.mb_homepage = ""
                member.mb_tel = ""
                member.mb_hp = ""
                member.mb_zip1 = ""
                member.mb_zip2 = ""
                member.mb_addr1 = ""
                member.mb_addr2 = ""
                member.mb_addr3 = ""
                member.mb_point = 0
                member.mb_profile = ""
                member.mb_birth = ""
                member.mb_sex = ""
                member.mb_signature = ""
                member.mb_memo = (
                    f"{SERVER_TIME.strftime('%Y%m%d')} 삭제함\n{member.mb_memo}"
                )
                member.mb_certify = ""
                member.mb_adult = 0
                member.mb_dupinfo = ""
                db.commit()
                # 나머지 테이블에서도 삭제
                # 포인트 테이블에서 삭제

                # 그룹접근가능 테이블에서 삭제

                # 쪽지 테이블에서 삭제

                # 스크랩 테이블에서 삭제

                # 관리권한 테이블에서 삭제

                # 그룹관리자인 경우 그룹관리자를 공백으로
                db.query(models.Group).filter(models.Group.gr_admin == mb_id[i]).update(
                    {models.Group.gr_admin: ""}
                )
                db.commit()

                # 게시판관리자인 경우 게시판관리자를 공백으로
                db.query(models.Board).filter(models.Board.bo_admin == mb_id[i]).update(
                    {models.Board.bo_admin: ""}
                )
                db.commit()

                # 소셜로그인에서 삭제 또는 해제

                # 아이콘 삭제

                # 프로필 이미지 삭제

            return RedirectResponse(
                f"/admin/member_list?{query_string}", status_code=303
            )

    # 선택수정
    # print(mb_open)
    for i in checks:
        member = db.query(models.Member).filter(models.Member.mb_id == mb_id[i]).first()
        if member:
            member.mb_certify = mb_certify[i]
            # print(get_from_list(mb_open, i, 0))
            member.mb_open = get_from_list(mb_open, i, 0)
            member.mb_mailling = get_from_list(mb_mailling, i, 0)
            member.mb_sms = get_from_list(mb_sms, i, 0)
            member.mb_adult = get_from_list(mb_adult, i, 0)
            member.mb_intercept_date = (
                datetime.now().strftime("%Y%m%d")
                if get_from_list(mb_intercept_date, i, 0)
                else ""
            )
            member.mb_level = mb_level[i]

            # board.bo_read_point = int(bo_read_point[i]) if bo_read_point[i] is not None and bo_read_point[i].isdigit() else 0
            # board.bo_write_point = int(bo_write_point[i]) if bo_write_point[i] is not None and bo_write_point[i].isdigit() else 0
            # board.bo_comment_point = int(bo_comment_point[i]) if bo_comment_point[i] is not None and bo_comment_point[i].isdigit() else 0
            # board.bo_download_point = int(bo_download_point[i]) if bo_download_point[i] is not None and bo_download_point[i].isdigit() else 0

            # # try:
            # #     board.bo_use_sns = 1 if i in bo_use_sns is not None else 0
            # # except (TypeError, IndexError):
            # #     board.bo_use_sns = 0
            # board.bo_use_sns = get_from_list(bo_use_sns, i, 0)
            # board.bo_use_search = get_from_list(bo_use_search, i, 0)

            # checkbox 에 값을 집어 넣는것 까지 하다가 어느 정도 결과가 나와서 퇴근함 kagla 230922 17:50
            # checkbox 에 value = 0, 1, 2, 3... n 으로 증가시켜야 함 (주의)

            # board.bo_order = int(bo_order[i]) if bo_order[i] is not None and bo_order[i].isdigit() else 0
            # board.bo_device = bo_device[i] if bo_device[i] is not None else ""
            db.commit()

    return RedirectResponse(f"/admin/member_list?{query_string}", status_code=303)


@router.get("/member_form")
def member_form_add(request: Request, db: Session = Depends(get_db)):
    """
    회원추가 폼
    """
    request.session["menu_key"] = MEMBER_MENU_KEY

    token = hash_password(hash_password(""))  # 토큰값을 아무도 알수 없게 만듬
    request.session["token"] = token

    return templates.TemplateResponse(
        "member_form.html", {"request": request, "member": None, "token": token}
    )


# 회원수정 폼
@router.get("/member_form/{mb_id}")
def member_form_edit(mb_id: str, request: Request, db: Session = Depends(get_db)):
    """
    회원수정 폼
    """
    request.session["menu_key"] = MEMBER_MENU_KEY

    sst = request.state.sst
    sod = request.state.sod
    sfl = request.state.sfl
    stx = request.state.stx
    page = request.state.page
    # print(request.state.sfl)

    request.session["menu_key"] = MEMBER_MENU_KEY

    member = db.query(models.Member).filter(models.Member.mb_id == mb_id).first()
    if not member:
        raise HTTPException(status_code=404, detail=f"{mb_id} is not found.")

    # 토큰값을 회원아이디로 만들어 세션에 저장하고 수정시 넘어오는 토큰값을 비교하여 수정 상태임을 확인
    token = hash_password(mb_id)
    request.session["token"] = token

    return templates.TemplateResponse(
        "member_form.html", {"request": request, "member": member, "token": token}
    )


# DB등록 및 수정
@router.post("/member_form_update")
def member_form_update(
<<<<<<< HEAD
        request: Request, db: Session = Depends(get_db),
        token: str = Form(...),
        mb_id: str = Form(...),
        mb_certify_case: Optional[str] = Form(default=""),
        mb_password: Optional[str] = Form(...),
        form_data: MemberForm = Depends(),
        ):
    
    if validate_one_time_token(token, 'insert'):
        existing_member = db.query(models.Member).filter(models.Member.mb_id == mb_id).first()
        if existing_member:
            errors = [f"{mb_id} 회원아이디가 이미 존재합니다. (등록불가)"]
            return templates.TemplateResponse("alert.html", {"request": request, "errors": errors})

        request.state.time = datetime.now()
        new_member = models.Member(mb_id=mb_id, mb_password=mb_password, **form_data.__dict__)
=======
    request: Request,
    db: Session = Depends(get_db),
    token: str = Form(...),
    mb_id: str = Form(...),
    mb_certify_case: Optional[str] = Form(default=""),
    form_data: MemberForm = Depends(),
):
    if validate_one_time_token(token, "insert"):
        existing_member = (
            db.query(models.Member).filter(models.Member.mb_id == mb_id).first()
        )
        if existing_member:
            errors = [f"{mb_id} 회원아이디가 이미 존재합니다. (등록불가)"]
            return templates.TemplateResponse(
                "alert.html", {"request": request, "errors": errors}
            )

        new_member = models.Member(mb_id=mb_id, **form_data.__dict__)

>>>>>>> ac774d39
        if mb_certify_case and form_data.mb_certify:
            new_member.mb_certify = mb_certify_case
            new_member.mb_adult = form_data.mb_adult
        else:
            new_member.mb_certify = ""
            new_member.mb_adult = 0

<<<<<<< HEAD
        if mb_password:
            new_member.mb_password = hash_password(mb_password)               
        else:
            # 비밀번호가 없다면 현재시간으로 해시값을 만든후 다시 해시 (알수없게 만드는게 목적)
            new_member.mb_password = hash_password(hash_password(datetime.now().strftime('%Y-%m-%d %H:%M:%S')))
        
        new_member.mb_nick_date= request.state.time
        new_member.mb_datetime = request.state.time
        new_member.mb_today_login = request.state.time
        new_member.mb_open_date = request.state.time
        new_member.mb_email_certify = datetime(1, 1, 1, 0, 0)
=======
        if form_data.mb_password:
            # new_member.mb_password = hash_password(form_data.mb_password)
            new_member.mb_password = create_hash(form_data.mb_password)
        else:
            # 비밀번호가 없다면 현재시간으로 해시값을 만든후 다시 해시 (알수없게 만드는게 목적)
            # new_member.mb_password = hash_password(hash_password(TIME_YMDHIS))
            new_member.mb_password = create_hash(create_hash(TIME_YMDHIS))

>>>>>>> ac774d39
        db.add(new_member)
        db.commit()

    elif validate_one_time_token(token, "update"):
        existing_member = (
            db.query(models.Member).filter(models.Member.mb_id == mb_id).first()
        )
        if not existing_member:
            errors = [f"{mb_id} 회원아이디가 존재하지 않습니다. (수정불가)"]
            return templates.TemplateResponse(
                "alert.html", {"request": request, "errors": errors}
            )

        # 폼 데이터 반영 후 commit
        for field, value in form_data.__dict__.items():
            # 해당 필드의 유형을 가져옴
            # field_type = type(getattr(existing_member, field))

            # # 필드 유형이 date 또는 datetime인 경우
            # if field_type is date:
            #     setattr(existing_member, field, date(1, 1, 1))
            # elif field_type is datetime:
            #     setattr(existing_member, field, datetime(1, 1, 1, 0, 0, 0))
            # else:
            setattr(existing_member, field, value)

        # 비밀번호가 있다면 (수정했다면) : 수정에서는 비밀번호를 입력하지 않아도 됨 (선택사항)
<<<<<<< HEAD
        if mb_password:
            existing_member.mb_password = hash_password(mb_password)
        
        
=======
        if form_data.mb_password:
            # existing_member.mb_password = hash_password(form_data.mb_password)
            existing_member.mb_password = create_hash(form_data.mb_password)

>>>>>>> ac774d39
        db.commit()

    else:
        return templates.TemplateResponse(
            "alert.html", {"request": request, "errors": ["잘못된 접근입니다."]}
        )

    return RedirectResponse(url=f"/admin/member_form/{mb_id}", status_code=302)<|MERGE_RESOLUTION|>--- conflicted
+++ resolved
@@ -241,24 +241,6 @@
 # DB등록 및 수정
 @router.post("/member_form_update")
 def member_form_update(
-<<<<<<< HEAD
-        request: Request, db: Session = Depends(get_db),
-        token: str = Form(...),
-        mb_id: str = Form(...),
-        mb_certify_case: Optional[str] = Form(default=""),
-        mb_password: Optional[str] = Form(...),
-        form_data: MemberForm = Depends(),
-        ):
-    
-    if validate_one_time_token(token, 'insert'):
-        existing_member = db.query(models.Member).filter(models.Member.mb_id == mb_id).first()
-        if existing_member:
-            errors = [f"{mb_id} 회원아이디가 이미 존재합니다. (등록불가)"]
-            return templates.TemplateResponse("alert.html", {"request": request, "errors": errors})
-
-        request.state.time = datetime.now()
-        new_member = models.Member(mb_id=mb_id, mb_password=mb_password, **form_data.__dict__)
-=======
     request: Request,
     db: Session = Depends(get_db),
     token: str = Form(...),
@@ -267,18 +249,15 @@
     form_data: MemberForm = Depends(),
 ):
     if validate_one_time_token(token, "insert"):
-        existing_member = (
-            db.query(models.Member).filter(models.Member.mb_id == mb_id).first()
-        )
+        existing_member = db.query(models.Member).filter(models.Member.mb_id == mb_id).first()
         if existing_member:
             errors = [f"{mb_id} 회원아이디가 이미 존재합니다. (등록불가)"]
             return templates.TemplateResponse(
                 "alert.html", {"request": request, "errors": errors}
             )
-
+        request.state.time = datetime.now()
         new_member = models.Member(mb_id=mb_id, **form_data.__dict__)
 
->>>>>>> ac774d39
         if mb_certify_case and form_data.mb_certify:
             new_member.mb_certify = mb_certify_case
             new_member.mb_adult = form_data.mb_adult
@@ -286,11 +265,14 @@
             new_member.mb_certify = ""
             new_member.mb_adult = 0
 
-<<<<<<< HEAD
-        if mb_password:
-            new_member.mb_password = hash_password(mb_password)               
+        if form_data.mb_password:
+            # new_member.mb_password = hash_password(form_data.mb_password)
+            new_member.mb_password = create_hash(form_data.mb_password)
         else:
             # 비밀번호가 없다면 현재시간으로 해시값을 만든후 다시 해시 (알수없게 만드는게 목적)
+            # new_member.mb_password = hash_password(hash_password(TIME_YMDHIS))
+            new_member.mb_password = create_hash(create_hash(TIME_YMDHIS))
+
             new_member.mb_password = hash_password(hash_password(datetime.now().strftime('%Y-%m-%d %H:%M:%S')))
         
         new_member.mb_nick_date= request.state.time
@@ -298,16 +280,6 @@
         new_member.mb_today_login = request.state.time
         new_member.mb_open_date = request.state.time
         new_member.mb_email_certify = datetime(1, 1, 1, 0, 0)
-=======
-        if form_data.mb_password:
-            # new_member.mb_password = hash_password(form_data.mb_password)
-            new_member.mb_password = create_hash(form_data.mb_password)
-        else:
-            # 비밀번호가 없다면 현재시간으로 해시값을 만든후 다시 해시 (알수없게 만드는게 목적)
-            # new_member.mb_password = hash_password(hash_password(TIME_YMDHIS))
-            new_member.mb_password = create_hash(create_hash(TIME_YMDHIS))
-
->>>>>>> ac774d39
         db.add(new_member)
         db.commit()
 
@@ -335,17 +307,10 @@
             setattr(existing_member, field, value)
 
         # 비밀번호가 있다면 (수정했다면) : 수정에서는 비밀번호를 입력하지 않아도 됨 (선택사항)
-<<<<<<< HEAD
-        if mb_password:
-            existing_member.mb_password = hash_password(mb_password)
-        
-        
-=======
         if form_data.mb_password:
             # existing_member.mb_password = hash_password(form_data.mb_password)
             existing_member.mb_password = create_hash(form_data.mb_password)
 
->>>>>>> ac774d39
         db.commit()
 
     else:
