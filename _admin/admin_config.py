import re
from fastapi import APIRouter, Depends, Request, Form, HTTPException
from fastapi.responses import HTMLResponse, RedirectResponse
from fastapi.templating import Jinja2Templates
from sqlalchemy import MetaData, Table
from sqlalchemy.orm import Session
from database import SessionLocal, get_db, engine
# from models import create_dynamic_create_write_table
import models 
from common import *
from jinja2 import Environment, FileSystemLoader
import random
import os
from typing import List, Optional
import socket
from dataclassform import ConfigForm
# from pydanticmodel import ConfigForm

router = APIRouter()
templates = Jinja2Templates(directory=ADMIN_TEMPLATES_DIR)
# 파이썬 함수 및 변수를 jinja2 에서 사용할 수 있도록 등록
templates.env.globals['getattr'] = getattr
templates.env.globals['get_member_id_select'] = get_member_id_select
templates.env.globals['get_skin_select'] = get_skin_select
templates.env.globals['get_editor_select'] = get_editor_select
templates.env.globals['get_selected'] = get_selected
templates.env.globals['get_member_level_select'] = get_member_level_select
templates.env.globals['option_array_checked'] = option_array_checked
templates.env.globals['get_admin_menus'] = get_admin_menus
templates.env.globals['generate_one_time_token'] = generate_one_time_token
templates.env.globals['get_client_ip'] = get_client_ip
    

@router.get("/config_form")
def config_form(request: Request, db: Session = Depends(get_db)):
    '''
    기본환경설정
    '''
    request.session["menu_key"] = "100100"
    
    host_name = socket.gethostname()
    host_ip = socket.gethostbyname(host_name)
    
<<<<<<< HEAD
    config = db.query(models.Config).first()
=======
>>>>>>> c397bc11
    return templates.TemplateResponse("config_form.html", 
        {
            "request": request, 
            "config": request.state.config,
            "host_name": host_name,
            "host_ip": host_ip,
        })
    
    
@router.post("/config_form_update")  
def config_form_update(
        request: Request, 
        token: str = Form(None),
        form_data: ConfigForm = Depends(), 
        db: Session = Depends(get_db)
        ):
    
    if not validate_one_time_token(token, 'update'):
        return templates.TemplateResponse("alert.html", {"request": request, "errors": ["토큰이 유효하지 않습니다."]})
    
    # print(request.state.context['member'])
    
    # 에러 체크
    member = request.state.login_member
    # print(member.__dict__)
    if member: 
        if member.mb_level < 10:
            return templates.TemplateResponse("alert.html", {"request": request, "errors": ["최고관리자만 접근 가능합니다."]})

        if not member.mb_id:
            return templates.TemplateResponse("alert.html", {"request": request, "errors": ["회원아이디가 존재하지 않습니다."]})    
    else:
        return templates.TemplateResponse("alert.html", {"request": request, "errors": ["로그인 후 이용해 주세요."]})

    # 차단 IP 리스트에 현재 접속 IP 가 있으면 접속이 불가하게 되므로 저장하지 않는다.
    if form_data.cf_intercept_ip:
        pattern = form_data.cf_intercept_ip.split("\n")
        for i in range(len(pattern)):
            pattern[i] = pattern[i].strip()
            if not pattern[i]:
                continue
            pattern[i] = pattern[i].replace(".", "\.")
            pattern[i] = pattern[i].replace("+", "[0-9\.]+", pattern[i])
            pat = "/^{$pattern[$i]}$/"
            if re.match(pat, request.client.host):
                return templates.TemplateResponse("alert.html", {"request": request, "errors": ["현재 접속 IP : " + request.client.host + " 가 차단될수 있기 때문에, 다른 IP를 입력해 주세요."]})
            
    if form_data.cf_cert_use and not form_data.cf_cert_ipin and not form_data.cf_cert_hp and not form_data.cf_cert_simple:
        return templates.TemplateResponse("alert.html", {"request": request, "errors": ["본인확인을 위해 아이핀, 휴대폰 본인확인, KG이니시스 간편인증 서비스 중 하나 이상 선택해 주십시오."]})
    
    if not form_data.cf_cert_use:
        form_data.cf_cert_ipin = ''
        form_data.cf_cert_hp = ''
        form_data.cf_cert_simple = ''

    # 배열로 넘어오는 자료를 문자열로 변환. 예) "naver,kakao,facebook,google,twitter,payco"
    form_data.cf_social_servicelist = ','.join(form_data.cf_social_servicelist) if form_data.cf_social_servicelist else ''
    
    config = db.query(models.Config).first()
            
    # 폼 데이터 반영 후 commit
    for field, value in form_data.__dict__.items():
        setattr(config, field, value)
    db.commit()
<<<<<<< HEAD
    return RedirectResponse("config_form", status_code=303)
=======
    
    return RedirectResponse("/admin/config_form", status_code=303)
>>>>>>> c397bc11
<|MERGE_RESOLUTION|>--- conflicted
+++ resolved
@@ -41,10 +41,6 @@
     host_name = socket.gethostname()
     host_ip = socket.gethostbyname(host_name)
     
-<<<<<<< HEAD
-    config = db.query(models.Config).first()
-=======
->>>>>>> c397bc11
     return templates.TemplateResponse("config_form.html", 
         {
             "request": request, 
@@ -109,9 +105,4 @@
     for field, value in form_data.__dict__.items():
         setattr(config, field, value)
     db.commit()
-<<<<<<< HEAD
-    return RedirectResponse("config_form", status_code=303)
-=======
-    
-    return RedirectResponse("/admin/config_form", status_code=303)
->>>>>>> c397bc11
+    return RedirectResponse("/admin/config_form", status_code=303)