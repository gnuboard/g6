--- conflicted
+++ resolved
@@ -51,154 +51,6 @@
         })
     
 @router.post("/config_form_update")  
-<<<<<<< HEAD
-def config_form_update(request: Request, db: Session = Depends(get_db),
-                       cf_title: str = Form(...),
-                       cf_admin: str = Form(None),
-                       cf_admin_email: str = Form(None),
-                       cf_admin_email_name: str = Form(None),
-                       cf_use_point: int = Form(None),
-                       cf_login_point: int = Form(None),
-                       cf_memo_send_point: int = Form(None),
-                       cf_cut_name: int = Form(None),
-                       cf_nick_modify: int = Form(None),
-                       cf_new_del: int = Form(None),
-                       cf_memo_del: int = Form(None),
-                       cf_visit_del: int = Form(None),
-                       cf_popular_del: int = Form(None),
-                       cf_login_minutes: int = Form(None),
-                       cf_new_rows: int = Form(None),
-                       cf_page_rows: int = Form(None),
-                       cf_mobile_page_rows: int = Form(None),
-                       cf_write_pages: int = Form(None),
-                       cf_mobile_pages: int = Form(None),
-                       cf_new_skin: str = Form(None),
-                       cf_search_skin: str = Form(None),
-                       cf_mobile_search_skin: str = Form(None),
-                       cf_connect_skin: str = Form(None),
-                       cf_mobile_connect_skin: str = Form(None),
-                       cf_faq_skin: str = Form(None),
-                       cf_mobile_faq_skin: str = Form(None),
-                       cf_editor: str = Form(None),
-                       cf_captcha: str = Form(None),
-                       cf_captcha_mp3: str = Form(None),
-                       cf_open_modify: int = Form(None),
-                       cf_recaptcha_site_key: str = Form(None),
-                       cf_recaptcha_secret_key: str = Form(None),
-                       cf_use_copy_log: int = Form(None),
-                       cf_point_term: int = Form(None),
-                       cf_possible_ip: str = Form(None),
-                       cf_intercept_ip: str = Form(None),
-                       cf_analytics: str = Form(None),
-                       cf_add_meta: str = Form(None),
-                       cf_syndi_token: str = Form(None),
-                       cf_syndi_except: str = Form(None),
-                       cf_delay_sec: int = Form(None),
-                       cf_link_target: str = Form(None),
-                       cf_read_point: int = Form(None),
-                       cf_write_point: int = Form(None),
-                       cf_comment_point: int = Form(None),
-                       cf_download_point: int = Form(None),
-                       cf_search_part: str = Form(None),
-                       cf_image_extension: str = Form(None),
-                       cf_flash_extension: str = Form(None),
-                       cf_movie_extension: str = Form(None),
-                       cf_filter: str = Form(None),
-                       cf_member_skin: str = Form(None),
-                       cf_mobile_member_skin: str = Form(None),
-                       cf_use_homepage: int = Form(None),
-                       cf_req_homepage: int = Form(None),
-                       cf_use_addr: int = Form(None),
-                       cf_req_addr: int = Form(None),
-                       cf_use_tel: int = Form(None),
-                       cf_req_tel: int = Form(None),
-                       cf_use_hp: int = Form(None),
-                       cf_req_hp: int = Form(None),
-                       cf_use_signature: int = Form(None),
-                       cf_req_signature: int = Form(None),
-                       cf_use_profile: int = Form(None),
-                       cf_req_profile: int = Form(None),
-                       cf_register_level: int = Form(None),
-                       cf_register_point: int = Form(None),
-                       cf_leave_day: int = Form(None),
-                       cf_use_member_icon: int = Form(None),
-                       cf_icon_level: int = Form(None),
-                       cf_member_icon_size: int = Form(None),
-                       cf_member_icon_width: int = Form(None),
-                       cf_member_icon_height: int = Form(None),
-                       cf_memeber_img_size: int = Form(None),
-                       cf_member_img_width: int = Form(None),
-                       cf_member_img_height: int = Form(None),
-                       cf_use_recommend: int = Form(None),
-                       cf_recommend_point: int = Form(None),
-                       cf_prohibit_id: str = Form(None),
-                       cf_prohibit_email: str = Form(None),
-                       cf_stipulation: str = Form(None),
-                       cf_privacy: str = Form(None),
-                       cf_cert_use: int = Form(None),
-                       cf_cert_find: int = Form(None),
-                       cf_cert_simple: int = Form(None),
-                       cf_cert_hp: int = Form(None),
-                       cf_cert_ipin: int = Form(None),
-                       cf_cert_kg_mid: str = Form(None),
-                       cf_cert_kg_cd: str = Form(None),
-                       cf_cert_kcb_cd: str = Form(None),
-                       cf_cert_kcp_cd: str = Form(None),
-                       cf_cert_limit: int = Form(None),
-                       cf_cert_req: int = Form(None),
-                       cf_bbs_rewrite: int = Form(None),
-                       cf_email_use: int = Form(None),
-                       cf_use_email_certify: int = Form(None),
-                       cf_formmail_is_member: int = Form(None),
-                       cf_email_wr_super_admin: int = Form(None),
-                       cf_email_wr_group_admin: int = Form(None),
-                       cf_email_wr_board_admin: int = Form(None),
-                       cf_email_wr_write: int = Form(None),
-                       cf_email_wr_comment_all: int = Form(None),
-                       cf_email_mb_super_admin: int = Form(None),
-                       cf_email_mb_member: int = Form(None),
-                       cf_email_po_super_admin: int = Form(None),
-                       cf_social_login_use: int = Form(None),
-                       cf_social_servicelist: Optional[List[str]] = Form(None, alias="cf_social_servicelist[]"),
-                       cf_naver_client_id: str = Form(None),
-                       cf_naver_secret: str = Form(None),
-                       cf_facebook_appid: str = Form(None),
-                       cf_twitter_key: str = Form(None),
-                       cf_google_client_id: str = Form(None),
-                       cf_googl_shorturl_apikey: str = Form(None),
-                       cf_kakao_rest_key: str = Form(None),
-                       cf_kakao_js_apikey: str = Form(None),
-                       cf_payco_client_id: str = Form(None),
-                       cf_payco_secret: str = Form(None),
-                       cf_add_script: str = Form(None),
-                       cf_sms_use: str = Form(None),
-                       cf_sms_type: str = Form(None),
-                       cf_icode_id: str = Form(None),
-                       cf_icode_pw: str = Form(None),
-                       cf_icode_server_ip: str = Form(None),
-                       cf_icode_token_key: str = Form(None),
-                       cf_1_subj: str = Form(None),
-                       cf_1: str = Form(None),
-                       cf_2_subj: str = Form(None),
-                       cf_2: str = Form(None),
-                       cf_3_subj: str = Form(None),
-                       cf_3: str = Form(None),
-                       cf_4_subj: str = Form(None),
-                       cf_4: str = Form(None),
-                       cf_5_subj: str = Form(None),
-                       cf_5: str = Form(None),
-                       cf_6_subj: str = Form(None),
-                       cf_6: str = Form(None),
-                       cf_7_subj: str = Form(None),
-                       cf_7: str = Form(None),
-                       cf_8_subj: str = Form(None),
-                       cf_8: str = Form(None),
-                       cf_9_subj: str = Form(None),
-                       cf_9: str = Form(None),
-                       cf_10_subj: str = Form(None),
-                       cf_10: str = Form(None),
-                       ):
-=======
 def config_form_update(
     request: Request, 
     token: str = Form(None),
@@ -241,170 +93,15 @@
         form_data.cf_cert_ipin = ''
         form_data.cf_cert_hp = ''
         form_data.cf_cert_simple = ''
->>>>>>> edf38502
 
     # 배열로 넘어오는 자료를 문자열로 변환. 예) "naver,kakao,facebook,google,twitter,payco"
     form_data.cf_social_servicelist = ','.join(form_data.cf_social_servicelist) if form_data.cf_social_servicelist else ''
     
     config = db.query(models.Config).first()
-<<<<<<< HEAD
-    config.cf_title                 = cf_title
-    config.cf_admin                 = cf_admin if cf_admin is not None else ""
-    config.cf_admin_email           = cf_admin_email if cf_admin_email is not None else ""
-    config.cf_admin_email_name      = cf_admin_email_name if cf_admin_email_name is not None else ""
-    config.cf_use_point             = cf_use_point if cf_use_point is not None else 0
-    config.cf_login_point           = cf_login_point if cf_login_point is not None else 0
-    config.cf_memo_send_point       = cf_memo_send_point if cf_memo_send_point is not None else 0
-    config.cf_cut_name              = cf_cut_name if cf_cut_name is not None else 0
-    config.cf_nick_modify           = cf_nick_modify if cf_nick_modify is not None else 0
-    config.cf_open_modify           = cf_open_modify if cf_open_modify is not None else 0
-    config.cf_new_del               = cf_new_del if cf_new_del is not None else 0
-    config.cf_memo_del              = cf_memo_del if cf_memo_del is not None else 0
-    config.cf_visit_del             = cf_visit_del if cf_visit_del is not None else 0
-    config.cf_popular_del           = cf_popular_del if cf_popular_del is not None else 0
-    config.cf_login_minutes         = cf_login_minutes if cf_login_minutes is not None else 0
-    config.cf_new_rows              = cf_new_rows if cf_new_rows is not None else 0
-    config.cf_page_rows             = cf_page_rows if cf_page_rows is not None else 0
-    config.cf_mobile_page_rows      = cf_mobile_page_rows if cf_mobile_page_rows is not None else 0
-    config.cf_write_pages           = cf_write_pages if cf_write_pages is not None else 0
-    config.cf_mobile_pages          = cf_mobile_pages if cf_mobile_pages is not None else 0
-    config.cf_new_skin              = cf_new_skin if cf_new_skin is not None else ""
-    config.cf_search_skin           = cf_search_skin if cf_search_skin is not None else ""
-    config.cf_mobile_search_skin    = cf_mobile_search_skin if cf_mobile_search_skin is not None else ""
-    config.cf_connect_skin          = cf_connect_skin if cf_connect_skin is not None else ""
-    config.cf_mobile_connect_skin   = cf_mobile_connect_skin if cf_mobile_connect_skin is not None else ""
-    config.cf_faq_skin              = cf_faq_skin if cf_faq_skin is not None else ""
-    config.cf_mobile_faq_skin       = cf_mobile_faq_skin if cf_mobile_faq_skin is not None else ""
-    config.cf_editor                = cf_editor if cf_editor is not None else ""
-    config.cf_captcha               = cf_captcha if cf_captcha is not None else ""
-    config.cf_captcha_mp3           = cf_captcha_mp3 if cf_captcha_mp3 is not None else ""
-    config.cf_recaptcha_site_key    = cf_recaptcha_site_key if cf_recaptcha_site_key is not None else ""
-    config.cf_recaptcha_secret_key  = cf_recaptcha_secret_key if cf_recaptcha_secret_key is not None else ""
-    config.cf_use_copy_log          = cf_use_copy_log if cf_use_copy_log is not None else 0
-    config.cf_point_term            = cf_point_term if cf_point_term is not None else 0
-    config.cf_possible_ip           = cf_possible_ip if cf_possible_ip is not None else ""
-    config.cf_intercept_ip          = cf_intercept_ip if cf_intercept_ip is not None else ""
-    config.cf_analytics             = cf_analytics if cf_analytics is not None else ""
-    config.cf_add_meta              = cf_add_meta if cf_add_meta is not None else ""
-    config.cf_syndi_token           = cf_syndi_token if cf_syndi_token is not None else ""
-    config.cf_syndi_except          = cf_syndi_except if cf_syndi_except is not None else ""
-    config.cf_delay_sec             = cf_delay_sec if cf_delay_sec is not None else 0
-    config.cf_link_target           = cf_link_target if cf_link_target is not None else ""
-    config.cf_read_point            = cf_read_point if cf_read_point is not None else 0
-    config.cf_write_point           = cf_write_point if cf_write_point is not None else 0
-    config.cf_comment_point         = cf_comment_point if cf_comment_point is not None else 0
-    config.cf_download_point        = cf_download_point if cf_download_point is not None else 0
-    config.cf_search_part           = cf_search_part if cf_search_part is not None else ""
-    config.cf_image_extension       = cf_image_extension if cf_image_extension is not None else ""
-    config.cf_flash_extension       = cf_flash_extension if cf_flash_extension is not None else ""
-    config.cf_movie_extension       = cf_movie_extension if cf_movie_extension is not None else ""
-    config.cf_filter                = cf_filter if cf_filter is not None else ""
-    config.cf_member_skin           = cf_member_skin if cf_member_skin is not None else ""
-    config.cf_mobile_member_skin    = cf_mobile_member_skin if cf_mobile_member_skin is not None else ""
-    config.cf_use_homepage          = cf_use_homepage if cf_use_homepage is not None else 0
-    config.cf_req_homepage          = cf_req_homepage if cf_req_homepage is not None else 0
-    config.cf_use_addr              = cf_use_addr if cf_use_addr is not None else 0
-    config.cf_req_addr              = cf_req_addr if cf_req_addr is not None else 0
-    config.cf_use_tel               = cf_use_tel if cf_use_tel is not None else 0
-    config.cf_req_tel               = cf_req_tel if cf_req_tel is not None else 0
-    config.cf_use_hp                = cf_use_hp if cf_use_hp is not None else 0 
-    config.cf_req_hp                = cf_req_hp if cf_req_hp is not None else 0
-    config.cf_use_signature         = cf_use_signature if cf_use_signature is not None else 0
-    config.cf_req_signature         = cf_req_signature if cf_req_signature is not None else 0
-    config.cf_use_profile           = cf_use_profile if cf_use_profile is not None else 0
-    config.cf_req_profile           = cf_req_profile if cf_req_profile is not None else 0
-    config.cf_register_level        = cf_register_level if cf_register_level is not None else 0
-    config.cf_register_point        = cf_register_point if cf_register_point is not None else 0
-    config.cf_leave_day             = cf_leave_day if cf_leave_day is not None else 0
-    config.cf_use_member_icon       = cf_use_member_icon if cf_use_member_icon is not None else 0
-    config.cf_icon_level            = cf_icon_level if cf_icon_level is not None else 0
-    config.cf_member_icon_size      = cf_member_icon_size if cf_member_icon_size is not None else 0
-    config.cf_member_icon_width     = cf_member_icon_width if cf_member_icon_width is not None else 0
-    config.cf_member_icon_height    = cf_member_icon_height if cf_member_icon_height is not None else 0
-    config.cf_memeber_img_size      = cf_memeber_img_size if cf_memeber_img_size is not None else 0
-    config.cf_member_img_width      = cf_member_img_width if cf_member_img_width is not None else 0
-    config.cf_member_img_height     = cf_member_img_height if cf_member_img_height is not None else 0
-    config.cf_use_recommend         = cf_use_recommend if cf_use_recommend is not None else 0
-    config.cf_recommend_point       = cf_recommend_point if cf_recommend_point is not None else 0
-    config.cf_prohibit_id           = cf_prohibit_id if cf_prohibit_id is not None else ""
-    config.cf_prohibit_email        = cf_prohibit_email if cf_prohibit_email is not None else ""
-    config.cf_stipulation           = cf_stipulation if cf_stipulation is not None else ""
-    config.cf_privacy               = cf_privacy if cf_privacy is not None else ""
-    config.cf_cert_use              = cf_cert_use if cf_cert_use is not None else 0
-    config.cf_cert_find             = cf_cert_find if cf_cert_find is not None else 0
-    config.cf_cert_simple           = cf_cert_simple if cf_cert_simple is not None else 0
-    config.cf_cert_hp               = cf_cert_hp if cf_cert_hp is not None else 0
-    config.cf_cert_ipin             = cf_cert_ipin if cf_cert_ipin is not None else 0
-    config.cf_cert_kg_mid           = cf_cert_kg_mid if cf_cert_kg_mid is not None else ""
-    config.cf_cert_kg_cd            = cf_cert_kg_cd if cf_cert_kg_cd is not None else ""
-    config.cf_cert_kcb_cd           = cf_cert_kcb_cd if cf_cert_kcb_cd is not None else ""
-    config.cf_cert_kcp_cd           = cf_cert_kcp_cd if cf_cert_kcp_cd is not None else ""
-    config.cf_cert_limit            = cf_cert_limit if cf_cert_limit is not None else 0
-    config.cf_cert_req              = cf_cert_req if cf_cert_req is not None else 0
-    config.cf_bbs_rewrite           = cf_bbs_rewrite if cf_bbs_rewrite is not None else 0
-    config.cf_email_use             = cf_email_use if cf_email_use is not None else 0
-    config.cf_use_email_certify     = cf_use_email_certify if cf_use_email_certify is not None else 0
-    config.cf_formmail_is_member    = cf_formmail_is_member if cf_formmail_is_member is not None else 0
-    config.cf_email_wr_super_admin  = cf_email_wr_super_admin if cf_email_wr_super_admin is not None else 0
-    config.cf_email_wr_group_admin  = cf_email_wr_group_admin if cf_email_wr_group_admin is not None else 0
-    config.cf_email_wr_board_admin  = cf_email_wr_board_admin if cf_email_wr_board_admin is not None else 0
-    config.cf_email_wr_write        = cf_email_wr_write if cf_email_wr_write is not None else 0
-    config.cf_email_wr_comment_all  = cf_email_wr_comment_all if cf_email_wr_comment_all is not None else 0
-    config.cf_email_mb_super_admin  = cf_email_mb_super_admin if cf_email_mb_super_admin is not None else 0
-    config.cf_email_mb_member       = cf_email_mb_member if cf_email_mb_member is not None else 0
-    config.cf_email_po_super_admin  = cf_email_po_super_admin if cf_email_po_super_admin is not None else 0
-    config.cf_social_login_use      = cf_social_login_use if cf_social_login_use is not None else 0
-    config.cf_social_servicelist    = cf_social_servicelist if cf_social_servicelist is not None else ""
-    config.cf_naver_client_id       = cf_naver_client_id if cf_naver_client_id is not None else ""
-    config.cf_naver_secret          = cf_naver_secret if cf_naver_secret is not None else ""
-    config.cf_facebook_appid        = cf_facebook_appid if cf_facebook_appid is not None else ""
-    config.cf_twitter_key           = cf_twitter_key if cf_twitter_key is not None else ""
-    config.cf_google_client_id      = cf_google_client_id if cf_google_client_id is not None else ""
-    config.cf_googl_shorturl_apikey = cf_googl_shorturl_apikey if cf_googl_shorturl_apikey is not None else ""
-    config.cf_kakao_rest_key        = cf_kakao_rest_key if cf_kakao_rest_key is not None else ""
-    config.cf_kakao_js_apikey       = cf_kakao_js_apikey if cf_kakao_js_apikey is not None else ""
-    config.cf_payco_client_id       = cf_payco_client_id if cf_payco_client_id is not None else ""
-    config.cf_payco_secret          = cf_payco_secret if cf_payco_secret is not None else ""
-    config.cf_add_script            = cf_add_script if cf_add_script is not None else ""
-    config.cf_sms_use               = cf_sms_use if cf_sms_use is not None else ""
-    config.cf_sms_type              = cf_sms_type if cf_sms_type is not None else ""
-    config.cf_icode_id              = cf_icode_id if cf_icode_id is not None else ""
-    config.cf_icode_pw              = cf_icode_pw if cf_icode_pw is not None else ""
-    config.cf_icode_server_ip       = cf_icode_server_ip if cf_icode_server_ip is not None else ""
-    config.cf_icode_token_key       = cf_icode_token_key if cf_icode_token_key is not None else ""
-    config.cf_1_subj                = cf_1_subj if cf_1_subj is not None else ""
-    config.cf_1                     = cf_1 if cf_1 is not None else ""
-    config.cf_2_subj                = cf_2_subj if cf_2_subj is not None else ""
-    config.cf_2                     = cf_2 if cf_2 is not None else ""
-    config.cf_3_subj                = cf_3_subj if cf_3_subj is not None else ""
-    config.cf_3                     = cf_3 if cf_3 is not None else ""
-    config.cf_4_subj                = cf_4_subj if cf_4_subj is not None else ""
-    config.cf_4                     = cf_4 if cf_4 is not None else ""
-    config.cf_5_subj                = cf_5_subj if cf_5_subj is not None else ""
-    config.cf_5                     = cf_5 if cf_5 is not None else ""
-    config.cf_6_subj                = cf_6_subj if cf_6_subj is not None else ""
-    config.cf_6                     = cf_6 if cf_6 is not None else ""
-    config.cf_7_subj                = cf_7_subj if cf_7_subj is not None else ""
-    config.cf_7                     = cf_7 if cf_7 is not None else ""
-    config.cf_8_subj                = cf_8_subj if cf_8_subj is not None else ""
-    config.cf_8                     = cf_8 if cf_8 is not None else ""
-    config.cf_9_subj                = cf_9_subj if cf_9_subj is not None else ""
-    config.cf_9                     = cf_9 if cf_9 is not None else ""
-    config.cf_10_subj               = cf_10_subj if cf_10_subj is not None else ""
-    config.cf_10                    = cf_10 if cf_10 is not None else ""                      
-    
-    db.commit()
-    
-    kv_cache.__delitem__("gnu_config")
-    
-    return RedirectResponse("/admin/config_form", status_code=303)
-
-=======
             
     # 폼 데이터 반영 후 commit
     for field, value in form_data.__dict__.items():
         setattr(config, field, value)
     db.commit()
     
-    return RedirectResponse("/admin/config_form", status_code=303)
->>>>>>> edf38502
+    return RedirectResponse("/admin/config_form", status_code=303)