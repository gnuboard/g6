--- conflicted
+++ resolved
@@ -146,18 +146,4 @@
     def get_total_count(self) -> int:
         """쿼리문을 통해 불러오는 게시글의 수"""
         total_count = self.db.scalar(self.query.add_columns(func.count()).order_by(None))
-<<<<<<< HEAD
-        return total_count
-
-
-class ListPostServiceAPI(ListPostService):
-    """
-    API 요청에 사용되는 게시글 목록 클래스
-    - 이 클래스는 API와 관련된 특정 예외 처리를 오버라이드하여 구현합니다.
-    """
-
-    def raise_exception(self, status_code: int, detail: str = None, url: str = None):
-        raise HTTPException(status_code=status_code, detail=detail)
-=======
-        return total_count
->>>>>>> 05620ea8
+        return total_count