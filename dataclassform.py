--- conflicted
+++ resolved
@@ -2,6 +2,7 @@
 from datetime import datetime
 from typing import Optional, List
 from fastapi import Form
+
 
 @dataclass
 class ConfigForm:
@@ -153,10 +154,7 @@
     cf_10_subj: Optional[str] = Form(default="")
     cf_10: Optional[str] = Form(default="")
 
-<<<<<<< HEAD
-
-=======
->>>>>>> a98f9830
+
 @dataclass
 class MemberForm:
     # mb_password: Optional[str] = Form(default="")
@@ -166,6 +164,7 @@
     # mb_nick_date: Optional[str] = Form(default=None)
     mb_level: Optional[int] = Form(default=0)
     mb_email: Optional[str] = Form(default="")
+    mb_homepage: Optional[str] = Form(default="")
     mb_sex: Optional[str] = Form(default="")
     mb_recommend: Optional[str] = Form(default="")
     mb_hp: Optional[str] = Form(default="")
@@ -184,11 +183,8 @@
     mb_signature: Optional[str] = Form(default="")
     mb_profile: Optional[str] = Form(default="")
     mb_memo: Optional[str] = Form(default="")
-<<<<<<< HEAD
-=======
     # mb_intercept_date: Optional[str] = Form(default="")
     # mb_leave_date: Optional[str] = Form(default="")
->>>>>>> a98f9830
     mb_1: Optional[str] = Form(default="")
     mb_2: Optional[str] = Form(default="")
     mb_3: Optional[str] = Form(default="")
@@ -326,8 +322,6 @@
     gr_8: Optional[str] = Form(default="")
     gr_9: Optional[str] = Form(default="")
     gr_10: Optional[str] = Form(default="")
-<<<<<<< HEAD
-=======
 
 
 @dataclass
@@ -364,5 +358,4 @@
     po_etc: str = Form(None)
     po_level: int = Form(None)
     po_point: int = Form(None)
-    po_use: int = Form(None)
->>>>>>> a98f9830
+    po_use: int = Form(None)