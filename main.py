--- conflicted
+++ resolved
@@ -25,15 +25,11 @@
 
 app.mount("/static", StaticFiles(directory="static"), name="static")
 app.mount("/data", StaticFiles(directory="data"), name="data")
-<<<<<<< HEAD
 templates = Jinja2Templates(directory=TEMPLATES_DIR, extensions=["jinja2.ext.i18n"])
 templates.env.globals["is_admin"] = is_admin
 templates.env.globals["generate_one_time_token"] = generate_one_time_token
 templates.env.filters["default_if_none"] = default_if_none
-=======
-templates = Jinja2Templates(directory=TEMPLATES_DIR)
 templates.env.globals["get_popular_list"] = get_popular_list
->>>>>>> ac774d39
 
 from _admin.admin import router as admin_router
 from _bbs.board import router as board_router
@@ -88,12 +84,7 @@
                 request.session["ss_mb_id"] = ""
                 member = None
             else:
-<<<<<<< HEAD
                 if member.mb_today_login.strftime(format="%Y-%m-%d") != TIME_YMD:  # 오늘 처음 로그인 이라면
-=======
-                # if member.mb_today_login[:10] != TIME_YMD: # 오늘 처음 로그인 이라면
-                if member.mb_today_login.strftime("%Y-%m-%d") != TIME_YMD:  # 오늘 처음 로그인 이라면
->>>>>>> ac774d39
                     # 첫 로그인 포인트 지급
                     insert_point(request, member.mb_id, config.cf_login_point, TIME_YMD + " 첫로그인", "@login", member.mb_id, TIME_YMD)
                     # 오늘의 로그인이 될 수도 있으며 마지막 로그인일 수도 있음
