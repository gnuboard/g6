--- conflicted
+++ resolved
@@ -38,13 +38,8 @@
 from _bbs.content import router as content_router
 from _bbs.faq import router as faq_router
 from _bbs.qa import router as qa_router
-<<<<<<< HEAD
 from _member.member_profile import router as user_profile_router
-=======
 from _bbs.menu import router as menu_router
-
-import _user.user_router 
->>>>>>> 3a13611e
 
 app.include_router(admin_router, prefix="/admin", tags=["admin"])
 app.include_router(board_router, prefix="/board", tags=["board"])
