--- conflicted
+++ resolved
@@ -25,16 +25,12 @@
 
 app.mount("/static", StaticFiles(directory="static"), name="static")
 app.mount("/data", StaticFiles(directory="data"), name="data")
-<<<<<<< HEAD
 templates = Jinja2Templates(directory=TEMPLATES_DIR, extensions=["jinja2.ext.i18n"])
 templates.env.globals["is_admin"] = is_admin
 templates.env.globals["generate_one_time_token"] = generate_one_time_token
 templates.env.filters["default_if_none"] = default_if_none
-=======
-templates = Jinja2Templates(directory=TEMPLATES_DIR)
 templates.env.globals['getattr'] = getattr
 templates.env.globals["get_poll"] = get_poll
->>>>>>> a98f9830
 templates.env.globals["get_popular_list"] = get_popular_list
 templates.env.globals["generate_token"] = generate_token
 
@@ -89,20 +85,9 @@
     if ss_mb_id:
         member = db.query(models.Member).filter(models.Member.mb_id == ss_mb_id).first()
         if member:
-            if member.mb_intercept_date or member.mb_leave_date:  # 차단 되었거나, 탈퇴한 회원이면 세션 초기화
+            if member.mb_intercept_date or member.mb_leave_date: # 차단 되었거나, 탈퇴한 회원이면 세션 초기화
                 request.session["ss_mb_id"] = ""
                 member = None
-<<<<<<< HEAD
-            else:
-                if member.mb_today_login.strftime(format="%Y-%m-%d") != TIME_YMD:  # 오늘 처음 로그인 이라면
-                    # 첫 로그인 포인트 지급
-                    insert_point(request, member.mb_id, config.cf_login_point, TIME_YMD + " 첫로그인", "@login", member.mb_id, TIME_YMD)
-                    # 오늘의 로그인이 될 수도 있으며 마지막 로그인일 수도 있음
-                    # 해당 회원의 접근일시와 IP 를 저장
-                    member.mb_today_login = datetime.now().strftime("%Y-%m-%d %H:%M:%S")
-                    member.mb_login_ip = request.client.host
-                    db.commit()
-=======
             elif member.mb_today_login.strftime("%Y-%m-%d") != TIME_YMD:  # 오늘 처음 로그인 이라면
                 # if member.mb_today_login[:10] != TIME_YMD: # 오늘 처음 로그인 이라면
                 # 첫 로그인 포인트 지급
@@ -115,7 +100,6 @@
             # 최고관리자인지 확인
             if config.cf_admin == member.mb_id:
                 is_super_admin = True
->>>>>>> a98f9830
             
     else:
         cookie_mb_id = request.cookies.get("ck_mb_id")
