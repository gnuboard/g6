import datetime
from datetime import timedelta
import re
from fastapi import FastAPI, Depends, Request, Form
from fastapi.templating import Jinja2Templates
from fastapi.responses import HTMLResponse, RedirectResponse, Response, JSONResponse
from fastapi.staticfiles import StaticFiles
from database import get_db

from jinja2 import Environment, FileSystemLoader
from database import engine, get_db, SessionLocal
from sqlalchemy.orm import Session
from starlette.middleware.sessions import SessionMiddleware
from common import *
from typing import Optional

from settings import APP_IS_DEBUG
from user_agents import parse
import os
import models
import secrets

# models.Base.metadata.create_all(bind=engine)

app = FastAPI(debug=APP_IS_DEBUG)
CAPTCHA_PATH = f"{TEMPLATES}/captcha"

app.mount("/static", StaticFiles(directory="static"), name="static")
app.mount("/data", StaticFiles(directory="data"), name="data")
templates = Jinja2Templates(directory=[TEMPLATES_DIR, CAPTCHA_PATH], extensions=["jinja2.ext.i18n"])
templates.env.globals["is_admin"] = is_admin
templates.env.globals["generate_one_time_token"] = generate_one_time_token
templates.env.filters["default_if_none"] = default_if_none
templates.env.globals['getattr'] = getattr
templates.env.globals["generate_token"] = generate_token

from _admin.admin import router as admin_router
from _bbs.board import router as board_router
from _bbs.login import router as login_router
from _bbs.register import router as register_router
from _bbs.content import router as content_router
from _bbs.faq import router as faq_router
from _bbs.qa import router as qa_router
from _bbs.member_profile import router as user_profile_router
from _bbs.memo import router as memo_router
from _bbs.poll import router as poll_router
from _bbs.point import router as point_router
from _bbs.scrap import router as scrap_router
from _bbs.board_new import router as board_new_router
from _bbs.ajax_good import router as good_router
from _bbs.ajax_autosave import router as autosave_router
from _bbs.social import router as social_router
app.include_router(admin_router, prefix="/admin", tags=["admin"])
app.include_router(board_router, prefix="/board", tags=["board"])
app.include_router(login_router, prefix="/bbs", tags=["login"])
app.include_router(register_router, prefix="/bbs", tags=["register"])
app.include_router(user_profile_router, prefix="/bbs", tags=["profile"])
app.include_router(content_router, prefix="/bbs", tags=["content"])
app.include_router(faq_router, prefix="/bbs", tags=["faq"])
app.include_router(qa_router, prefix="/bbs", tags=["qa"])
app.include_router(memo_router, prefix="/bbs", tags=["memo"])
app.include_router(poll_router, prefix="/bbs", tags=["poll"])
app.include_router(point_router, prefix="/bbs", tags=["point"])
app.include_router(scrap_router, prefix="/bbs", tags=["scrap"])
app.include_router(board_new_router, prefix="/bbs", tags=["board_new"])
app.include_router(good_router, prefix="/bbs/ajax", tags=["good"])
app.include_router(autosave_router, prefix="/bbs/ajax", tags=["autosave"])
app.include_router(social_router, prefix="/bbs", tags=["social"])

# is_mobile = False
# user_device = 'pc'

# 항상 실행해야 하는 미들웨어
@app.middleware("http")
async def main_middleware(request: Request, call_next):

    ### 미들웨어가 여러번 실행되는 것을 막는 코드 시작    
    # 요청의 경로를 얻습니다.
    path = request.url.path
    # 경로가 정적 파일에 대한 것이 아닌지 확인합니다 (css, js, 이미지 등).
    if (path.startswith('/static') or path.endswith(('.css', '.js', '.jpg', '.png', '.gif', '.webp'))):
        response = await call_next(request)
        return response
    ### 미들웨어가 여러번 실행되는 것을 막는 코드 끝
    
    try:
        if path.startswith("/admin"):
            # 관리자 페이지는 로그인이 필요합니다.
            if not request.session.get("ss_mb_id"):
                raise AlertException(status_code=302, detail="로그인이 필요합니다.", url="/bbs/login?url="+path)
    except AlertException as e:
        # 예외처리 실행
        return await alert_exception_handler(request, e)

    member = None

    db: Session = SessionLocal()
    config = db.query(models.Config).first()
    request.state.config = config

    is_super_admin = False
    is_autologin = False
    ss_mb_id = request.session.get("ss_mb_id", "")
    # 로그인
    if ss_mb_id:
        member = db.query(models.Member).filter(models.Member.mb_id == ss_mb_id).first()
        if member:
            if member.mb_intercept_date or member.mb_leave_date: # 차단 되었거나, 탈퇴한 회원이면 세션 초기화
                request.session["ss_mb_id"] = ""
                member = None
            elif member.mb_today_login.strftime("%Y-%m-%d") != TIME_YMD:  # 오늘 처음 로그인 이라면
                # if member.mb_today_login[:10] != TIME_YMD: # 오늘 처음 로그인 이라면
                # 첫 로그인 포인트 지급
                insert_point(request, member.mb_id, config.cf_login_point, TIME_YMD + " 첫로그인", "@login", member.mb_id, TIME_YMD)
                # 오늘의 로그인이 될 수도 있으며 마지막 로그인일 수도 있음
                # 해당 회원의 접근일시와 IP 를 저장
                member.mb_today_login = datetime.now()
                member.mb_login_ip = request.client.host
                db.commit()

            # 최고관리자인지 확인
            if member and config.cf_admin == member.mb_id:
                is_super_admin = True
    # 자동로그인
    else:
        cookie_mb_id = request.cookies.get("ck_mb_id", "")
        if cookie_mb_id:
            cookie_mb_id = re.sub("[^a-zA-Z0-9_]", "", cookie_mb_id)[:20] # 쿠키에 저장된 아이디에서 영문자,숫자,_ 20글자 얻는다.
        if cookie_mb_id and cookie_mb_id.lower() != config.cf_admin.lower(): # 최고관리자 아이디라면 자동로그인 금지
            member = db.query(models.Member).filter(models.Member.mb_id == cookie_mb_id).first()
            if member and not (member.mb_intercept_date or member.mb_leave_date): # 차단 했거나 탈퇴한 회원이 아니면
                # 메일인증을 사용하고 메일인증한 시간이 있다면, 년도만 체크하여 시간이 있음을 확인
<<<<<<< HEAD
                if config.cf_use_email_certify and member.mb_email_certify[:2] != "00":
                    ss_mb_key = session_member_key(request, member)
=======
                if config.cf_use_email_certify and not is_none_datetime(member.mb_email_certify):
                    ss_mb_key  = session_member_key(request, member)
>>>>>>> 5d262a88
                    # 쿠키에 저장된 키와 여러가지 정보를 조합하여 만든 키가 일치한다면 로그인으로 간주
                    if request.cookies.get("ck_auto") == ss_mb_key:
                        request.session["ss_mb_id"] = cookie_mb_id
                        is_autologin = True

    db.close()
    request.state.is_super_admin = is_super_admin

    if request.method == "GET":
        request.state.sst = request.query_params.get("sst") if request.query_params.get("sst") else ""
        request.state.sod = request.query_params.get("sod") if request.query_params.get("sod") else ""
        request.state.sfl = request.query_params.get("sfl") if request.query_params.get("sfl") else ""
        request.state.stx = request.query_params.get("stx") if request.query_params.get("stx") else ""
        request.state.sca = request.query_params.get("sca") if request.query_params.get("sca") else ""
        request.state.page = request.query_params.get("page") if request.query_params.get("page") else ""
    else:
        request.state.sst = request._form.get("sst") if request._form and request._form.get("sst") else ""
        request.state.sod = request._form.get("sod") if request._form and request._form.get("sod") else ""
        request.state.sfl = request._form.get("sfl") if request._form and request._form.get("sfl") else ""
        request.state.stx = request._form.get("stx") if request._form and request._form.get("stx") else ""
        request.state.sca = request._form.get("sca") if request._form and request._form.get("sca") else ""
        request.state.page = request._form.get("page") if request._form and request._form.get("page") else ""
        
    # pc, mobile 구분
    request.state.is_mobile = False
    request.state.device = "" # pc 의 기본값은 "" 이고, mobile 은 "mobile" 로 설정
    
    user_agent = request.headers.get("User-Agent", "")
    ua = parse(user_agent)
    if ua.is_mobile or ua.is_tablet: # 모바일과 태블릿에서 접속하면 모바일로 간주
        request.state.is_mobile = True
        
    if not IS_RESPONSIVE: # 적응형
        # 반영형이 아니라면 모바일 접속은 mobile 로, 그 외 접속은 pc 로 간주
        if request.state.is_mobile:
            request.state.device = "mobile"
    
    # if 'SET_DEVICE' in globals():
    #     if SET_DEVICE == 'mobile':
    #         request.state.is_mobile = True
    #         request.state.device = 'mobile'
    # else:
    #     user_agent = request.headers.get("User-Agent", "")
    #     ua = parse(user_agent)
    #     if 'USE_MOBILE' in globals() and USE_MOBILE:
    #         if ua.is_mobile or ua.is_tablet: # 모바일과 태블릿에서 접속하면 모바일로 간주
    #             request.state.is_mobile = True
    #             request.state.device = 'mobile'
                
    # 로그인한 회원 정보
    request.state.login_member = member

    # 에디터 전역변수
    request.state.editor = config.cf_editor
    request.state.use_editor = True if config.cf_editor else False
                
    # request.state.context = {
    #     # "request": request,
    #     # "config": config,
    #     # "member": member,
    #     # "outlogin": outlogin.body.decode("utf-8"),
    # }      
    db.close()
    response = await call_next(request)

    if is_autologin:
        # 자동로그인 쿠키를 설정
        response.set_cookie(key="ss_mb_id", value=request.session["ss_mb_id"], max_age=3600)

    # 접속자 기록
    vi_ip = request.client.host
    ck_visit_ip = request.cookies.get('ck_visit_ip', None)
    if ck_visit_ip != vi_ip:
        # 접속을 추적하는 쿠키 설정 및 접속 레코드 기록
        response.set_cookie('ck_visit_ip', vi_ip, max_age=86400)  # 쿠키를 하루 동안 유지
        # 접속 레코드 기록
        record_visit(request)
        
    # print("After request")

    return response

# 아래 app.add_middleware(...) 코드는 반드시 common 함수의 아래에 위치해야 함. 
# 안 그러면 아래와 같은 오류를 맛볼수 있음 ㅠㅠ
# AssertionError: SessionMiddleware must be installed to access request.session
app.add_middleware(SessionMiddleware, secret_key="secret", session_cookie="session", max_age=3600 * 3)


@app.exception_handler(AlertException)
async def alert_exception_handler(request: Request, exc: AlertException):
    """AlertException 예외처리 등록

    Args:
        request (Request): request 객체
        exc (AlertException): 예외 객체

    Returns:
        _TemplateResponse: 경고창 템플릿
    """
    return templates.TemplateResponse(
        "alert.html", {"request": request, "errors": exc.detail, "url": exc.url}, status_code=exc.status_code
    )

@app.exception_handler(AlertCloseException)
async def alert_close_exception_handler(request: Request, exc: AlertCloseException):
    """AlertCloseException 예외처리 등록

    Args:
        request (Request): request 객체
        exc (AlertCloseException): 예외 객체

    Returns:
        _TemplateResponse: 경고창 & 윈도우창 닫기 템플릿
    """
    return templates.TemplateResponse(
        "alert_close.html", {"request": request, "errors": exc.detail}, status_code=exc.status_code
    )


@app.get("/", response_class=HTMLResponse)
def index(request: Request, db: Session = Depends(get_db)):
    """
    메인 페이지
    """
    query_boards = db.query(models.Board).join(
        models.Group, models.Board.gr_id == models.Group.gr_id
    ).filter(models.Board.bo_device != 'mobile')
    # 최고관리자는 모든 게시판을 볼 수 있음
    if not request.state.is_super_admin:
        query_boards = query_boards.filter(
            models.Board.bo_use_cert == '',
            models.Board.bo_table.notin_(['notice', 'gallery'])
        )
    boards = query_boards.order_by(
        models.Group.gr_order,
        models.Board.bo_order
    ).all()

    context = {
        "request": request,
        "newwins": get_newwins(request),
        "latest": latest,
        "boards": boards,
    }
    return templates.TemplateResponse(f"{request.state.device}/main.html", context)


@app.post("/generate_token")
async def generate_token(request: Request):
    token = secrets.token_hex(16)  # 16바이트 토큰 생성
    request.session["ss_token"] = token  # 세션에 토큰 저장
    
    return JSONResponse(content={"success": True, "token": token})
<|MERGE_RESOLUTION|>--- conflicted
+++ resolved
@@ -1,33 +1,24 @@
 import datetime
-from datetime import timedelta
-import re
-from fastapi import FastAPI, Depends, Request, Form
-from fastapi.templating import Jinja2Templates
-from fastapi.responses import HTMLResponse, RedirectResponse, Response, JSONResponse
+from fastapi import FastAPI, Depends, Request
+from fastapi.responses import HTMLResponse, JSONResponse
 from fastapi.staticfiles import StaticFiles
+
 from database import get_db
-
-from jinja2 import Environment, FileSystemLoader
-from database import engine, get_db, SessionLocal
-from sqlalchemy.orm import Session
 from starlette.middleware.sessions import SessionMiddleware
 from common import *
-from typing import Optional
 
 from settings import APP_IS_DEBUG
 from user_agents import parse
-import os
 import models
 import secrets
 
 # models.Base.metadata.create_all(bind=engine)
 
 app = FastAPI(debug=APP_IS_DEBUG)
-CAPTCHA_PATH = f"{TEMPLATES}/captcha"
 
 app.mount("/static", StaticFiles(directory="static"), name="static")
 app.mount("/data", StaticFiles(directory="data"), name="data")
-templates = Jinja2Templates(directory=[TEMPLATES_DIR, CAPTCHA_PATH], extensions=["jinja2.ext.i18n"])
+templates = Jinja2Templates(directory=[TEMPLATES_DIR], extensions=["jinja2.ext.i18n"])
 templates.env.globals["is_admin"] = is_admin
 templates.env.globals["generate_one_time_token"] = generate_one_time_token
 templates.env.filters["default_if_none"] = default_if_none
@@ -105,13 +96,13 @@
     if ss_mb_id:
         member = db.query(models.Member).filter(models.Member.mb_id == ss_mb_id).first()
         if member:
+            ymd_str = datetime.now().strftime("%Y-%m-%d")
             if member.mb_intercept_date or member.mb_leave_date: # 차단 되었거나, 탈퇴한 회원이면 세션 초기화
                 request.session["ss_mb_id"] = ""
                 member = None
-            elif member.mb_today_login.strftime("%Y-%m-%d") != TIME_YMD:  # 오늘 처음 로그인 이라면
-                # if member.mb_today_login[:10] != TIME_YMD: # 오늘 처음 로그인 이라면
+            elif member.mb_today_login.strftime("%Y-%m-%d") != datetime.now().strftime("%Y-%m-%d"):  # 오늘 처음 로그인 이라면
                 # 첫 로그인 포인트 지급
-                insert_point(request, member.mb_id, config.cf_login_point, TIME_YMD + " 첫로그인", "@login", member.mb_id, TIME_YMD)
+                insert_point(request, member.mb_id, config.cf_login_point, ymd_str + " 첫로그인", "@login", member.mb_id, ymd_str)
                 # 오늘의 로그인이 될 수도 있으며 마지막 로그인일 수도 있음
                 # 해당 회원의 접근일시와 IP 를 저장
                 member.mb_today_login = datetime.now()
@@ -130,13 +121,8 @@
             member = db.query(models.Member).filter(models.Member.mb_id == cookie_mb_id).first()
             if member and not (member.mb_intercept_date or member.mb_leave_date): # 차단 했거나 탈퇴한 회원이 아니면
                 # 메일인증을 사용하고 메일인증한 시간이 있다면, 년도만 체크하여 시간이 있음을 확인
-<<<<<<< HEAD
-                if config.cf_use_email_certify and member.mb_email_certify[:2] != "00":
-                    ss_mb_key = session_member_key(request, member)
-=======
                 if config.cf_use_email_certify and not is_none_datetime(member.mb_email_certify):
                     ss_mb_key  = session_member_key(request, member)
->>>>>>> 5d262a88
                     # 쿠키에 저장된 키와 여러가지 정보를 조합하여 만든 키가 일치한다면 로그인으로 간주
                     if request.cookies.get("ck_auto") == ss_mb_key:
                         request.session["ss_mb_id"] = cookie_mb_id
