import datetime 
from datetime import timedelta
import re

from fastapi import FastAPI, Depends, Request, Form
from fastapi.templating import Jinja2Templates
from fastapi.responses import HTMLResponse, RedirectResponse, Response
from fastapi.staticfiles import StaticFiles
from database import get_db

from jinja2 import Environment, FileSystemLoader
from database import engine, get_db, SessionLocal
import models
from sqlalchemy.orm import Session
from starlette.middleware.sessions import SessionMiddleware
from common import *
from typing import Optional

from settings import G6_IS_DEBUG
from user_agents import parse

models.Base.metadata.create_all(bind=engine)

app = FastAPI(debug=G6_IS_DEBUG)

app.mount("/static", StaticFiles(directory="static"), name="static")
app.mount("/data", StaticFiles(directory="data"), name="data")
templates = Jinja2Templates(directory=TEMPLATES_DIR, extensions=["jinja2.ext.i18n"])
templates.env.globals["outlogin"] = outlogin
templates.env.globals["is_admin"] = is_admin
templates.env.globals["generate_one_time_token"] = generate_one_time_token
templates.env.filters["default_if_none"] = default_if_none

from _admin.admin import router as admin_router
from _bbs.board import router as board_router
from _bbs.login import router as login_router
from _bbs.register import router as register_router
from _bbs.content import router as content_router
from _bbs.faq import router as faq_router
from _bbs.qa import router as qa_router
from _member.member_profile import router as user_profile_router
from _bbs.menu import router as menu_router

app.include_router(admin_router, prefix="/admin", tags=["admin"])
app.include_router(board_router, prefix="/board", tags=["board"])
app.include_router(login_router, prefix="/bbs", tags=["login"])
app.include_router(register_router, tags=["register"])
app.include_router(user_profile_router, prefix="/bbs", tags=["profile"])
app.include_router(content_router, prefix="/content", tags=["content"])
app.include_router(faq_router, prefix="/faq", tags=["faq"])
app.include_router(qa_router, prefix="/qa", tags=["qa"])
app.include_router(menu_router, prefix="/menu", tags=["menu"])

# is_mobile = False
# user_device = 'pc'

# 항상 실행해야 하는 미들웨어
@app.middleware("http")
async def main_middleware(request: Request, call_next):
    # global is_mobile, user_device

    ### 미들웨어가 여러번 실행되는 것을 막는 코드 시작    
    # 요청의 경로를 얻습니다.
    path = request.url.path
    # 경로가 정적 파일에 대한 것이 아닌지 확인합니다 (css, js, 이미지 등).
    if (path.startswith('/static') or path.endswith(('.css', '.js', '.jpg', '.png', '.gif', '.webp'))):
        response = await call_next(request)
        return response
    ### 미들웨어가 여러번 실행되는 것을 막는 코드 끝
    
    member = None
    # outlogin = None

    db: Session = SessionLocal()
    config = db.query(models.Config).first()
    request.state.config = config
    
    ss_mb_id = request.session.get("ss_mb_id", "")
    # print("ss_mb_id:", ss_mb_id)
    
    if ss_mb_id:
        member = db.query(models.Member).filter(models.Member.mb_id == ss_mb_id).first()
        if member:
            if member.mb_intercept_date or member.mb_leave_date:  # 차단 되었거나, 탈퇴한 회원이면 세션 초기화
                request.session["ss_mb_id"] = ""
                member = None
            else:
                if member.mb_today_login.strftime(format="%Y-%m-%d") != TIME_YMD:  # 오늘 처음 로그인 이라면
                    # 첫 로그인 포인트 지급
                    # insert_point(member.mb_id, config["cf_login_point"], current_date + " 첫로그인", "@login", member.mb_id, current_date)
                    # 오늘의 로그인이 될 수도 있으며 마지막 로그인일 수도 있음
                    # 해당 회원의 접근일시와 IP 를 저장
                    member.mb_today_login = datetime.now().strftime("%Y-%m-%d %H:%M:%S")
                    member.mb_login_ip = request.client.host
                    db.commit()
            
                # outlogin = templates.TemplateResponse("bbs/outlogin_after.html", {"request": request, "member": member})            
            
    else:
        cookie_mb_id = request.cookies.get("ck_mb_id")
        if cookie_mb_id:
            cookie_mb_id = re.sub("[^a-zA-Z0-9_]", "", cookie_mb_id)[:20] # 쿠키에 저장된 아이디에서 영문자,숫자,_ 20글자 얻는다.
        if cookie_mb_id and cookie_mb_id.lower() != config.cf_admin.lower(): # 최고관리자 아이디라면 자동로그인 금지
            member = db.query(models.Member).filter(models.Member.mb_id == cookie_mb_id).first()
            if member and not (member.mb_intercept_date or member.mb_leave_date): # 차단 했거나 탈퇴한 회원이 아니면
                # 메일인증을 사용하고 메일인증한 시간이 있다면, 년도만 체크하여 시간이 있음을 확인
                if config.cf_use_email_certify and member.mb_email_certify[:2] != "00":
                    ss_mb_key  = session_member_key(request, member)
                    # 쿠키에 저장된 키와 여러가지 정보를 조합하여 만든 키가 일치한다면 로그인으로 간주
                    if request.cookies.get("ck_auto") == ss_mb_key:
                        request.session["ss_mb_id"] = cookie_mb_id
                        response.set_cookie(key="ss_mb_id", value=cookie_mb_id, max_age=3600)
                        return RedirectResponse(url="/", status_code=302)

    # if not outlogin:
    #     outlogin = templates.TemplateResponse("bbs/outlogin_before.html", {"request": request})
    
    if request.method == "GET":
        request.state.sst = request.query_params.get("sst") if request.query_params.get("sst") else ""
        request.state.sod = request.query_params.get("sod") if request.query_params.get("sod") else ""
        request.state.sfl = request.query_params.get("sfl") if request.query_params.get("sfl") else ""
        request.state.stx = request.query_params.get("stx") if request.query_params.get("stx") else ""
        request.state.sca = request.query_params.get("sca") if request.query_params.get("sca") else ""
        request.state.page = request.query_params.get("page") if request.query_params.get("page") else ""
    else:
        request.state.sst = request._form.get("sst") if request._form and request._form.get("sst") else ""
        request.state.sod = request._form.get("sod") if request._form and request._form.get("sod") else ""
        request.state.sfl = request._form.get("sfl") if request._form and request._form.get("sfl") else ""
        request.state.stx = request._form.get("stx") if request._form and request._form.get("stx") else ""
        request.state.sca = request._form.get("sca") if request._form and request._form.get("sca") else ""
        request.state.page = request._form.get("page") if request._form and request._form.get("page") else ""
        
    # pc, mobile 구분
    # if 'SET_DEVICE' in globals():
    #     if SET_DEVICE == 'mobile':
    #         is_mobile = True
    #         user_device = 'mobile'
    # else:
    #     user_agent = request.headers.get("User-Agent", "")
    #     ua = parse(user_agent)
    #     if 'USE_MOBILE' in globals() and USE_MOBILE:
    #         if ua.is_mobile or ua.is_tablet:
    #             is_mobile = True
    #             user_device = 'mobile'
    
    # pc, mobile 구분
    request.state.is_mobile = False
    request.state.device = 'pc'
    
    if 'SET_DEVICE' in globals():
        if SET_DEVICE == 'mobile':
            request.state.is_mobile = True
            request.state.device = 'mobile'
    else:
        user_agent = request.headers.get("User-Agent", "")
        ua = parse(user_agent)
        if 'USE_MOBILE' in globals() and USE_MOBILE:
            if ua.is_mobile or ua.is_tablet: # 모바일과 태블릿에서 접속하면 모바일로 간주
                request.state.is_mobile = True
                request.state.device = 'mobile'
                
    request.state.context = {
        "request": request,
        "config": config,
        "member": member,
        # "outlogin": outlogin.body.decode("utf-8"),
<<<<<<< HEAD
    }

    db.close()
=======
    }      
    
>>>>>>> 8a0e6b49
    response = await call_next(request)

    # 접속자 기록
    vi_ip = request.client.host
    ck_visit_ip = request.cookies.get('ck_visit_ip', None)
    if ck_visit_ip != vi_ip:
        # 접속을 추적하는 쿠키 설정 및 접속 레코드 기록
        response.set_cookie('ck_visit_ip', vi_ip, max_age=86400)  # 쿠키를 하루 동안 유지
        # 접속 레코드 기록
        record_visit(request)
        
    # print("After request")

    return response

# 아래 app.add_middleware(...) 코드는 반드시 common 함수의 아래에 위치해야 함. 
# 안 그러면 아래와 같은 오류를 맛볼수 있음 ㅠㅠ
# AssertionError: SessionMiddleware must be installed to access request.session
app.add_middleware(SessionMiddleware, secret_key="secret", session_cookie="session", max_age=3600 * 3)


def get_member(mb_id, db: Session = Depends(get_db)):
    member = db.query(models.Member).filter(models.Member.mb_id == mb_id).first()
    return member

@app.get("/root")
def read_root():
    return {"Hello": "World"}


@app.get("/", response_class=HTMLResponse)
def index(request: Request, response: Response, db: Session = Depends(get_db)):
    
    context = {
        "request": request,
        # "outlogin": request.state.context["outlogin"],
        "latest": latest,
    }
    return templates.TemplateResponse(f"index.{request.state.device}.html", context)


# 최신글
def latest(skin_dir='', bo_table='', rows=10, subject_len=40, request: Request = None):

    if not skin_dir:
        skin_dir = 'basic'
    
    db = SessionLocal()
    board = db.query(models.Board).filter(models.Board.bo_table == bo_table).first()
    
    models.Write = dynamic_create_write_table(bo_table)
    writes = db.query(models.Write).filter(models.Write.wr_is_comment == False).order_by(models.Write.wr_num).limit(rows).all()
    for write in writes:
        write.is_notice = write.wr_id in board.bo_notice.split(",")
        write.subject = write.wr_subject[:subject_len]
        write.icon_hot = write.wr_hit >= 100
        write.icon_new = write.wr_datetime > (datetime.now() - timedelta(days=1))
        write.icon_file = write.wr_file
        write.icon_link = write.wr_link1 or write.wr_link2
        write.icon_reply = write.wr_reply
    
    context = {
        "request": request,
        "writes": writes,
        "bo_table": bo_table,
        "bo_subject": board.bo_subject,
    }
    temp = templates.TemplateResponse(f"latest/{skin_dir}.html", context)
    return temp.body.decode("utf-8")
<|MERGE_RESOLUTION|>--- conflicted
+++ resolved
@@ -1,7 +1,6 @@
 import datetime 
 from datetime import timedelta
 import re
-
 from fastapi import FastAPI, Depends, Request, Form
 from fastapi.templating import Jinja2Templates
 from fastapi.responses import HTMLResponse, RedirectResponse, Response
@@ -164,14 +163,9 @@
         "config": config,
         "member": member,
         # "outlogin": outlogin.body.decode("utf-8"),
-<<<<<<< HEAD
     }
 
     db.close()
-=======
-    }      
-    
->>>>>>> 8a0e6b49
     response = await call_next(request)
 
     # 접속자 기록
