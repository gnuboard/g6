import os
from typing_extensions import Annotated

from fastapi import (
    Depends, Form, HTTPException, Path, Query, Request, Response
)
from sqlalchemy import exists, inspect, select
from sqlalchemy.exc import ProgrammingError

from core.database import DBConnect
from core.exception import AlertException, TemplateDisabledException
from core.models import Auth, Board, GroupMember, Member
from core.settings import ENV_PATH, settings
from core.template import get_theme_list
from lib.captcha import get_current_captcha_cls
from lib.certificate.inicis.simple.inicis_simple_service import InicisSimpleService
from lib.certificate.kcp.hp.kcp_hp_service import KcpHpService
from lib.common import get_client_ip, get_current_admin_menu_id
from lib.dependency.auth import get_login_member_optional
from lib.member import get_admin_type
from lib.token import check_token
from service.certificate_service import CertificateService
from service.current_connect_service import CurrentConnectService
from service.menu_service import MenuService
from service.poll_service import PollService
from service.popular_service import PopularService


async def get_variety_bo_table(
    bo_table_path: Annotated[str, Path(alias="bo_table", title="게시판 테이블명", description="게시판 테이블명")] = None,
    bo_table_form: Annotated[str, Form(alias="bo_table")] = None
):
    """
    요청 매개변수의 유형별 게시판 테이블명을 수신, 하나의 테이블명만 반환
    - 함수의 매개변수 순서대로 우선순위를 가짐
    """
    return bo_table_path or bo_table_form


async def get_variety_tokens(
    token_form: Annotated[str, Form(alias="token")] = None,
    token_query: Annotated[str, Query(alias="token")] = None
):
    """
    요청 매개변수의 유형별 토큰을 수신, 하나의 토큰만 반환
    - 함수의 매개변수 순서대로 우선순위를 가짐
    """
    return token_form or token_query


async def get_variety_theme(
    theme_form: Annotated[str, Form(alias="theme")] = None,
    theme_path: Annotated[str, Path(alias="theme")] = None
):
    """
    요청 매개변수의 유형별 변수를 수신, 하나의 변수만 반환
    - 함수의 매개변수 순서대로 우선순위를 가짐
    """
    return theme_form or theme_path


async def validate_token(
    request: Request,
    token: Annotated[str, Depends(get_variety_tokens)]
):
    """토큰 유효성 검사"""
    if not check_token(request, token):
        raise AlertException("토큰이 유효하지 않습니다", 403)


async def validate_captcha(
    request: Request,
    response: Annotated[str, Form(alias="g-recaptcha-response")] = None
):
    """구글 reCAPTCHA 유효성 검사"""
    config = request.state.config
    captcha_cls = get_current_captcha_cls(config)

    if captcha_cls:
        captcha = captcha_cls(config)
        if captcha and (not await captcha.verify(response)):
            raise AlertException("캡차가 올바르지 않습니다.", 400)


async def validate_super_admin(request: Request):
    """최고관리자 여부 검사"""
    if not request.state.is_super_admin:
        raise AlertException("최고관리자만 접근 가능합니다.", 403)


async def validate_install():
    """설치 여부 검사"""

    db_connect = DBConnect()
    engine = db_connect.engine
    prefix = db_connect.table_prefix

    if (os.path.exists(ENV_PATH)
            and inspect(engine).has_table(prefix + "config")):
        raise AlertException(
            "이미 설치가 완료되었습니다.\\n재설치하시려면 .env파일을 삭제 후 다시 시도해주세요.", 400, "/")


async def validate_theme(
        theme: Annotated[str, Depends(get_variety_theme)]):
    """테마 유효성 검사"""
    theme = theme.strip()
    theme_list = get_theme_list()

    if theme not in theme_list:
        raise AlertException("선택하신 테마가 설치되어 있지 않습니다.", 404)

    return theme


async def check_group_access(
        request: Request,
        bo_table: Annotated[str, Path(...)]):
    """그룹 접근권한 체크"""

    with DBConnect().sessionLocal() as db:
        board = db.get(Board, bo_table)
        if not board:
            raise AlertException(f"{bo_table} : 존재하지 않는 게시판입니다.", 404)

        group = board.group
        member = request.state.login_member

        # 그룹 접근 사용할때만 체크
        if group.gr_use_access:
            if not member:
                raise AlertException(
                    f"비회원은 이 게시판에 접근할 권한이 없습니다.\
                    \\n\\n회원이시라면 로그인 후 이용해 보십시오.", 403)

            # 최고관리자 또는 그룹관리자는 접근권한 체크 안함
            if not get_admin_type(request, member.mb_id, group=group):
                exists_group_member = db.scalar(
                    exists(GroupMember)
                    .where(GroupMember.gr_id == group.gr_id, GroupMember.mb_id == member.mb_id).select()
                )
                if not exists_group_member:
                    raise AlertException(
                        f"`{board.bo_subject}` 게시판에 대한 접근 권한이 없습니다.\
                        \\n\\n궁금하신 사항은 관리자에게 문의 바랍니다.", 403)


async def check_admin_access(request: Request):
    """관리자페이지 접근권한 체크"""

    with DBConnect().sessionLocal() as db:
        path = request.url.path
        ss_mb_id = request.session.get("ss_mb_id", "")

        if not ss_mb_id:
            raise AlertException("로그인이 필요합니다.", 302, url="/bbs/login?url=" + path)
        elif not request.state.is_super_admin:
            method = request.method
            admin_menu_id = get_current_admin_menu_id(request)

            # 관리자 메뉴에 대한 권한 체크
            if admin_menu_id:
                au_auth = db.scalar(
                    select(Auth.au_auth)
                    .where(Auth.mb_id == ss_mb_id, Auth.au_menu == admin_menu_id)
                ) or ""
                # 각 요청 별 권한 체크
                # delete 요청은 GET 요청으로 처리되므로, 요청에 "delete"를 포함하는지 확인하여 처리
                if ("delete" in path and not "d" in au_auth):
                    raise AlertException("삭제 권한이 없습니다.", 302, url="/")
                elif (method == "POST" and not "w" in au_auth):
                    raise AlertException("수정 권한이 없습니다.", 302, url="/")
                elif (method == "GET" and not "r" in au_auth):
                    raise AlertException("읽기 권한이 없습니다.", 302, url="/")
            # 관리자메인은 메뉴ID가 없으므로, 다른 메뉴의 권한이 있는지 확인
            else:
                exists_auth = db.scalar(
                    exists(Auth)
                    .where(Auth.mb_id == ss_mb_id).select()
                )
                if not exists_auth:
                    raise AlertException(
                        "최고관리자 또는 관리권한이 있는 회원만 접근 가능합니다.", 302, url="/")


async def common_search_query_params(
        sst: str = Query(default=""),
        sod: str = Query(default=""),
        sfl: str = Query(default=""),
        stx: str = Query(default=""),
        sca: str = Query(default=""),
        current_page: str = Query(default="1", alias="page")):
    """공통으로 사용하는 Query String 파라미터를 받는 함수"""
    try:
        current_page = int(current_page)
    except ValueError:
        # current_page가 정수로 변환할 수 없는 경우 기본값으로 1을 사용하도록 설정
        current_page = 1
    return {"sst": sst, "sod": sod, "sfl": sfl, "stx": stx, "sca": sca, "current_page": current_page}


async def check_use_template():
    """템플릿 사용 여부 검사"""
    if not settings.USE_TEMPLATE:
        raise TemplateDisabledException(detail="템플릿 사용이 불가능합니다.")


async def check_use_api():
    """API 사용 여부 검사"""
    if not settings.USE_API:
        raise HTTPException(status_code=404, detail="API 사용이 불가능합니다.")


async def no_cache_response(response: Response):
    """캐시 제어 헤더를 설정하는 의존성 함수"""
    response.headers["Cache-Control"] = "no-store"
    response.headers["Pragma"] = "no-cache"
    response.headers["Expires"] = "0"


async def set_template_basic_data(
    request: Request,
    current_connect_service: Annotated[CurrentConnectService, Depends()],
    menu_service: Annotated[MenuService, Depends()],
    poll_service: Annotated[PollService, Depends()],
    popular_service: Annotated[PopularService, Depends()]
):
    """템플릿 기본 조회 데이터 설정"""
    template_data = {
        "current_login_count": current_connect_service.fetch_total_records(),
        "menus": menu_service.fetch_menus(),
        "poll": poll_service.fetch_latest_poll(),
        "populars": popular_service.fetch_populars(),
    }
    request.state.template_data = template_data

async def set_current_connect(
        request: Request,
        service: Annotated[CurrentConnectService, Depends()],
        member: Annotated[Member, Depends(get_login_member_optional)]):
    """현재 접속자 정보 설정"""
    try:
        current_ip = get_client_ip(request)
        path = request.url.path
        mb_id = getattr(member, "mb_id", "")

        if not request.state.is_super_admin:
            current_login = service.fetch_current_connect(current_ip)
            if current_login:
                service.update_current_connect(current_login, path, mb_id)
            else:
                service.create_current_connect(current_ip, path, mb_id)

        # 현재 로그인한 이력 삭제
        service.delete_current_connect()

    except ProgrammingError as e:
        print(e)


def validate_login_url(request: Request, url: str = Form(default="/")):
    """
    로그인 후 이동할 URL 유효성 검사
    - URL이 절대경로가 아니거나, 도메인이 다른 경우 "/"로 리다이렉트
    """
    domain = request.url.hostname

    if domain is None:
        return "/"

    if (url.startswith("//")
            or (not url.startswith("/") and domain not in url)):
<<<<<<< HEAD
        raise AlertException("올바르지 않은 URL입니다.", 400)
    return url


def get_certificate_class(
    provider: Annotated[str, Path()],
    inicis_simple_service: Annotated[InicisSimpleService, Depends()],
    kcp_hp_service: Annotated[KcpHpService, Depends()],
):
    """본인인증 서비스를 제공하는 클래스를 반환합니다."""
    if provider == "inicis":
        return inicis_simple_service
    if provider == "kcp":
        return kcp_hp_service

    raise ValueError("Unsupported service type")


def validate_certificate_limit(
    member: Annotated[Member, Depends(get_login_member_optional)],
    cert_service: Annotated[CertificateService, Depends()],
    cert_type: Annotated[str, Path()],
) -> None:
    """
    본인인증 횟수 제한 검사
    """
    mb_id = getattr(member, "mb_id", "")
    cert_service.validate_certificate_limit(mb_id, cert_type)
=======
        return "/"

    return url
>>>>>>> 5e3ff451
<|MERGE_RESOLUTION|>--- conflicted
+++ resolved
@@ -270,8 +270,8 @@
 
     if (url.startswith("//")
             or (not url.startswith("/") and domain not in url)):
-<<<<<<< HEAD
-        raise AlertException("올바르지 않은 URL입니다.", 400)
+        return "/"
+
     return url
 
 
@@ -298,9 +298,4 @@
     본인인증 횟수 제한 검사
     """
     mb_id = getattr(member, "mb_id", "")
-    cert_service.validate_certificate_limit(mb_id, cert_type)
-=======
-        return "/"
-
-    return url
->>>>>>> 5e3ff451
+    cert_service.validate_certificate_limit(mb_id, cert_type)