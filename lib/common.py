import hashlib
import logging
import os
import random
import re
from time import sleep
from typing import Any, Dict, List, Optional, Union
import uuid
from urllib.parse import urlencode
import PIL
import shutil
from fastapi import Query, Request, HTTPException, UploadFile
from fastapi.templating import Jinja2Templates
from jinja2 import Environment
from markupsafe import Markup, escape
from passlib.context import CryptContext
from sqlalchemy import Index, asc, desc, and_, or_, func, extract, literal, inspect
from sqlalchemy.exc import IntegrityError
from sqlalchemy.orm import load_only, Session
from starlette.staticfiles import StaticFiles

from common.models import Auth, Config, Member, Memo, Board, BoardFile, BoardNew, Group, Menu, NewWin, Point, Poll, Popular, Visit, VisitSum, UniqId
from common.models import WriteBaseModel
from common.database import SessionLocal, engine, DB_TABLE_PREFIX
from datetime import datetime, timedelta, date, time
import json
from PIL import Image, ImageOps, UnidentifiedImageError
from user_agents import parse
import base64
from dotenv import load_dotenv
import smtplib
import threading
import cachetools
from email.mime.text import MIMEText
from email.mime.multipart import MIMEMultipart
from lib.captcha.recaptch_v2 import ReCaptchaV2
from lib.captcha.recaptch_inv import ReCaptchaInvisible
from lib.plugin.service import get_admin_plugin_menus

load_dotenv()


# 전역변수 선언(global variables)
TEMPLATES = "templates"
CAPTCHA_PATH = "lib/captcha/templates"
EDITOR_PATH = "lib/editor/templates"

# .env 파일이 없을 경우 경고 메시지 출력
if not os.path.exists(".env"):
    print("\033[93m" + "경고: .env 파일이 없습니다. 설치를 진행해 주세요." + "\033[0m")
    #print("python3 install.py")
    # exit()
# 테이블이 데이터베이스에 존재하는지 확인
elif not inspect(engine).has_table(DB_TABLE_PREFIX + "config"):
    print("\033[93m" + "DB 또는 테이블이 존재하지 않습니다. 설치를 진행해 주세요." + "\033[0m")
    #print("python3 install.py")
    #exit()

def get_theme_from_db(config=None):
    # main.py 에서 config 를 인수로 받아서 사용
    if not config:
        db: Session = SessionLocal()
        config = db.query(Config).first()
    theme = config.cf_theme if config and config.cf_theme else "basic"
    theme_path = f"{TEMPLATES}/{theme}"
    
    # Check if the directory exists
    if not os.path.exists(theme_path):
        theme_path = f"{TEMPLATES}/basic"
    
    return theme_path

# python setup.py 를 실행하는 것이 아니라면
if os.environ.get("is_setup") != "true":
    TEMPLATES_DIR = get_theme_from_db()
    
ADMIN_TEMPLATES_DIR = "admin/templates"

# 나중에 삭제할 코드
SERVER_TIME = datetime.now()
TIME_YMDHIS = SERVER_TIME.strftime("%Y-%m-%d %H:%M:%S")
TIME_YMD = TIME_YMDHIS[:10]

# 나중에 삭제할 코드
# # pc 설정 시 모바일 기기에서도 PC화면 보여짐
# # mobile 설정 시 PC에서도 모바일화면 보여짐
# # both 설정 시 접속 기기에 따른 화면 보여짐 (pc에서 접속하면 pc화면을, mobile과 tablet에서 접속하면 mobile 화면)
# SET_DEVICE = 'both'

# # mobile 을 사용하지 않을 경우 False 로 설정
# USE_MOBILE = True


is_response = os.getenv("IS_RESPONSIVE", default="true")
IS_RESPONSIVE = is_response.lower() == "true"

def hash_password(password: str):
    '''
    비밀번호를 해시화하여 반환하는 함수
    '''
    pwd_context = CryptContext(schemes=["bcrypt"], deprecated="auto")
    return pwd_context.hash(password)  


def verify_password(plain_password, hashed_passwd):
    '''
    입력한 비밀번호와 해시화된 비밀번호를 비교하여 일치 여부를 반환하는 함수
    '''
    pwd_context = CryptContext(schemes=["bcrypt"], deprecated="auto")
    return pwd_context.verify(plain_password, hashed_passwd)  

# 동적 모델 캐싱: 모델이 이미 생성되었는지 확인하고, 생성되지 않았을 경우에만 새로 생성하는 방법입니다. 
# 이를 위해 간단한 전역 딕셔너리를 사용하여 이미 생성된 모델을 추적할 수 있습니다.
_created_models = {}

# 동적 게시판 모델 생성
def dynamic_create_write_table(table_name: str, create_table: bool = False):
    '''
    WriteBaseModel 로 부터 게시판 테이블 구조를 복사하여 동적 모델로 생성하는 함수
    인수의 table_name 에서는 DB_TABLE_PREFIX + 'write_' 를 제외한 테이블 이름만 입력받는다.
    Create Dynamic Write Table Model from WriteBaseModel
    '''
    # 이미 생성된 모델 반환
    if table_name in _created_models:
        return _created_models[table_name]
    
    if isinstance(table_name, int):
        table_name = str(table_name)
    
    class_name = "Write" + table_name.capitalize()
    DynamicModel = type(
        class_name, 
        (WriteBaseModel,), 
        {   
            "__tablename__": DB_TABLE_PREFIX + 'write_' + table_name,
            "__table_args__": (
                Index(f'idx_wr_num_reply_{table_name}', 'wr_num', 'wr_reply'),
                Index(f'idex_wr_is_comment_{table_name}', 'wr_is_comment'),
                {"extend_existing": True}),
        }
    )
    # 게시판 추가시 한번만 테이블 생성
    if (create_table):
        DynamicModel.__table__.create(bind=engine, checkfirst=True)
    # 생성된 모델 캐싱
    _created_models[table_name] = DynamicModel
    return DynamicModel

def get_real_client_ip(request: Request):
    '''
    클라이언트의 IP 주소를 반환하는 함수
    '''
    if 'X-Forwarded-For' in request.headers:
        return request.headers.getlist("X-Forwarded-For")[0].split(',')[0]
    return request.client.host


def session_member_key(request: Request, member: Member):
    '''
    세션에 저장할 회원의 고유키를 생성하여 반환하는 함수
    '''
    ss_mb_key = hashlib.md5((member.mb_datetime.strftime(format="%Y-%m-%d %H:%M:%S") + get_real_client_ip(request) + request.headers.get('User-Agent')).encode()).hexdigest()
    return ss_mb_key


# 회원레벨을 SELECT 형식으로 얻음
def get_member_level_select(id: str, start: int, end: int, selected: int, event=''):
    html_code = []
    html_code.append(f'<select id="{id}" name="{id}" {event}>')
    for i in range(start, end+1):
        html_code.append(f'<option value="{i}" {"selected" if i == selected else ""}>{i}</option>')
    html_code.append('</select>')
    return ''.join(html_code)

    
# skin_gubun(new, search, connect, faq 등) 에 따른 스킨을 SELECT 형식으로 얻음
def get_skin_select(skin_gubun, id, selected, event='', device=''):
    skin_path = TEMPLATES_DIR + f"/{device}/{skin_gubun}"

    html_code = []
    html_code.append(f'<select id="{id}" name="{id}" {event}>')
    html_code.append(f'<option value="">선택</option>')
    for skin in os.listdir(skin_path):
        # print(f"{skin_path}/{skin}")
        if os.path.isdir(f"{skin_path}/{skin}"):
            html_code.append(f'<option value="{skin}" {"selected" if skin == selected else ""}>{skin}</option>')
    html_code.append('</select>')
    return ''.join(html_code)


# DHTML 에디터를 SELECT 형식으로 얻음
def get_editor_select(id, selected):
    html_code = []
    html_code.append(f'<select id="{id}" name="{id}">')
    if id == 'bo_select_editor':
        html_code.append(f'<option value="" {"selected" if selected == "" else ""}>기본환경설정의 에디터 사용</option>')
    else:
        html_code.append(f'<option value="">사용안함</option>')
    for editor in os.listdir("static/plugin/editor"):
        if editor == 'textarea':
            continue
        if os.path.isdir(f"static/plugin/editor/{editor}"):
            html_code.append(f'<option value="{editor}" {"selected" if editor == selected else ""}>{editor}</option>')
    html_code.append('</select>')
    return ''.join(html_code)


# 회원아이디를 SELECT 형식으로 얻음
def get_member_id_select(id, level, selected, event=''):
    db = SessionLocal()
    # 테이블에서 지정된 필드만 가져 오는 경우 load_only(Member.field1, Member.field2) 함수를 사용 
    members = db.query(Member).options(load_only(Member.mb_id)).filter(Member.mb_level >= level).all()
    html_code = []
    html_code.append(f'<select id="{id}" name="{id}" {event}><option value="">선택하세요</option>')
    for member in members:
        html_code.append(f'<option value="{member.mb_id}" {"selected" if member.mb_id == selected else ""}>{member.mb_id}</option>')
    html_code.append('</select>')
    return ''.join(html_code)


# 필드에 저장된 값과 기본 값을 비교하여 selected 를 반환
# def get_selected(field_value, value):
#     if field_value is None or value is None or field_value == '' or value == '':
#         return ''
#     if isinstance(value, int) or (isinstance(value, str) and value.isdigit()):
#         return ' selected="selected"' if (int(field_value) == int(value)) else ''
#     return ' selected="selected"' if (field_value == value) else ''

def get_selected(field_value, value):
    if field_value is None or value is None or field_value == '' or value == '':
        return ''
    if ((isinstance(field_value, str) and field_value.isdigit()) and (
            isinstance(value, int) or (isinstance(value, str) and value.isdigit()))):
        return ' selected="selected"' if int(field_value) == int(value) else ''
    return ' selected="selected"' if field_value == value else ''


def option_array_checked(option, arr=[]):
    checked = ''
    if not isinstance(arr, list):
        arr = arr.split(',')
    if arr and option in arr:
        checked = 'checked="checked"'
    return checked


def get_group_select(id, selected='', event=''):
    db = SessionLocal()
    groups = db.query(Group).order_by(Group.gr_id).all()
    str = f'<select id="{id}" name="{id}" {event}>\n'
    for i, group in enumerate(groups):
        if i == 0:
            str += '<option value="">선택</option>'
        str += option_selected(group.gr_id, selected, group.gr_subject)
    str += '</select>'
    return str


def option_selected(value, selected, text=''):
    if not text:
        text = value
    if value == selected:
        return f'<option value="{value}" selected="selected">{text}</option>\n'
    else:
        return f'<option value="{value}">{text}</option>\n'
    



def subject_sort_link(request: Request, column: str, query_string: str ='', flag: str ='asc'):
    # 현재 상태에서 sst, sod, sfl, stx, sca, page 값을 가져온다.
    sst = request.state.sst if request.state.sst is not None else ""
    sod = request.state.sod if request.state.sod is not None else ""
    sfl = request.state.sfl if request.state.sfl is not None else ""
    stx = request.state.stx if request.state.stx is not None else ""
    sca = request.state.sca if request.state.sca is not None else ""
    page = request.state.page if request.state.page is not None else "" 
    
    # q1에는 column 값을 추가한다.
    q1 = f"sst={column}"

    if flag == 'asc':
        # flag가 'asc'인 경우, q2에 'sod=asc'를 할당한다.
        q2 = 'sod=asc'
        if sst == column:
            if sod == 'asc':
                # 현재 상태에서 sst와 col이 같고 sod가 'asc'인 경우, q2를 'sod=desc'로 변경한다.
                q2 = 'sod=desc'
    else:
        # flag가 'asc'가 아닌 경우, q2에 'sod=desc'를 할당한다.
        q2 = 'sod=desc'
        if sst == column:
            if sod == 'desc':
                # 현재 상태에서 sst와 col이 같고 sod가 'desc'인 경우, q2를 'sod=asc'로 변경한다.
                q2 = 'sod=asc'

    # query_string, q1, q2를 arr_query 리스트에 추가한다.
    arr_query = []
    arr_query.append(query_string)
    arr_query.append(q1)
    arr_query.append(q2)

    # sfl, stx, sca, page 값이 None이 아닌 경우, 각각의 값을 arr_query에 추가한다.
    if sfl is not None:
        arr_query.append(f'sfl={sfl}')
    if stx is not None:
        arr_query.append(f'stx={stx}')
    if sca is not None:
        arr_query.append(f'sca={sca}')
    if page is not None:
        arr_query.append(f'page={page}')

    # arr_query의 첫 번째 요소를 제외한 나머지 요소를 '&'로 연결하여 qstr에 할당한다.
    qstr = '&'.join(arr_query[1:]) if arr_query else ''
    # qstr을 '&'로 분리하여 pairs 리스트에 저장한다.
    pairs = qstr.split('&')

    # params 딕셔너리를 생성한다.
    params = {}

    # pairs 리스트의 각 요소를 '='로 분리하여 key와 value로 나누고, value가 빈 문자열이 아닌 경우 params에 추가한다.
    for pair in pairs:
        if '=' in pair:
            key, value = pair.split('=')
            if value != '':
                params[key] = value

    # qstr을 쿼리 문자열로 사용하여 링크를 생성하고 반환한다.
    return f'<a href="?{qstr}">'

# 함수 테스트
# print(subject_sort_link('title', query_string='type=list', flag='asc', sst='title', sod='asc', sfl='category', stx='example', page=2))


def get_admin_menus():
    '''
    1, 2단계로 구분된 관리자 메뉴 json 파일이 있으면 load 하여 반환하는 함수
    '''
    files = [
        "admin/admin_menu_bbs.json",
        "admin/admin_menu_shop.json",
        "admin/admin_menu_sms.json"
    ]
    menus = {}
    for file_path in files:
        if os.path.exists(file_path):
            with open(file_path, "r", encoding="utf-8") as file:
                menus.update(json.load(file))
    return menus


def get_head_tail_img(dir: str, filename: str):
    '''
    게시판의 head, tail 이미지를 반환하는 함수
    '''
    img_path = os.path.join('data', dir, filename)  # 변수명 변경
    img_exists = os.path.exists(img_path)
    width = None
    
    if img_exists:
        try:
            with Image.open(img_path) as img_file:
                width = img_file.width
                if width > 750:
                    width = 750
        except PIL.UnidentifiedImageError:
            # 이미지를 열 수 없을 때의 처리
            img_exists = False
            print(f"Error: Cannot identify image file '{img_path}'")
    
    return {
        "img_exists": img_exists,
        "img_url": os.path.join('/data', dir, filename) if img_exists else None,
        "width": width
    }
    
def now():
    '''
    현재 시간을 반환하는 함수
    '''
    return datetime.now().timestamp()


def check_token(request: Request, token: str):
    '''
    세션과 인수로 넘어온 토큰확인 함수
    '''
    if token is None:
        return False
    
    token = token.strip()
    if token and token == request.session.get("ss_token"):
        # 세션 삭제
        request.session["ss_token"] = ""
        return True
    return False


def get_client_ip(request: Request):
    '''
    클라이언트의 IP 주소를 반환하는 함수 (PHP의 $_SERVER['REMOTE_ADDR'])
    '''
    x_forwarded_for = request.headers.get("X-Forwarded-For")
    if x_forwarded_for:
        # X-Forwarded-For can be a comma-separated list of IPs.
        # The client's requested IP will be the first one.
        client_ip = x_forwarded_for.split(",")[0]
    else:
        client_ip = request.client.host
    return {"client_ip": client_ip}


def make_directory(directory: str):
    """이미지 경로 체크 및 생성

    Args:
        directory (str): 이미지 경로
    """
    if not os.path.exists(directory):
        os.makedirs(directory)


def delete_image(directory: str, filename: str, delete: bool = True):
    """이미지 삭제 처리 함수

    Args:
        directory (str): 경로
        filename (str): 파일이름
        delete (bool): 삭제여부. Defaults to True.
    """
    if delete:
        file_path = f"{directory}/{filename}"
        if os.path.exists(file_path):
            os.remove(file_path)


def save_image(directory: str, filename: str, file: UploadFile):
    """이미지 저장 처리 함수

    Args:
        directory (str): 경로
        filename (str): 파일이름
        file (UploadFile): 파일 ojbect
    """
    if file and file.filename:
        with open(f"{directory}/{filename}", "wb") as buffer:
            shutil.copyfileobj(file.file, buffer)
            

def generate_query_string(request: Request):
    search_fields = {}
    if request.method == "GET":
        search_fields = {
            'sst': request.query_params.get("sst"),
            'sod': request.query_params.get("sod"),
            'sfl': request.query_params.get("sfl"),
            'stx': request.query_params.get("stx"),
            'sca': request.query_params.get("sca"),
            # 'page': request.query_params.get("page")
        }
    else:
        search_fields = {
            'sst': request._form.get("sst") if request._form else "",
            'sod': request._form.get("sod") if request._form else "",
            'sfl': request._form.get("sfl") if request._form else "",
            'stx': request._form.get("stx") if request._form else "",
            'sca': request._form.get("sca") if request._form else "",
            # 'page': request._form.get("page") if request._form else ""
        }    
        
    # None 값을 제거
    search_fields = {k: v for k, v in search_fields.items() if v is not None}

    return urlencode(search_fields)    
            

def query_string(request: Request):
    search_fields = {}
    if request.method == "GET":
        search_fields = {
            'sst': request.query_params.get("sst"),
            'sod': request.query_params.get("sod"),
            'sfl': request.query_params.get("sfl"),
            'stx': request.query_params.get("stx"),
            'sca': request.query_params.get("sca"),
            # 'page': request.query_params.get("page")
        }
    else:
        search_fields = {
            'sst': request._form.get("sst") if request._form else "",
            'sod': request._form.get("sod") if request._form else "",
            'sfl': request._form.get("sfl") if request._form else "",
            'stx': request._form.get("stx") if request._form else "",
            'sca': request._form.get("sca") if request._form else "",
            # 'page': request._form.get("page") if request._form else ""
        }    
        
    # None 값을 제거
    search_fields = {k: v for k, v in search_fields.items() if v is not None}

    return urlencode(search_fields)    

        
# 파이썬의 내장함수인 list 와 이름이 충돌하지 않도록 변수명을 lst 로 변경함
def get_from_list(lst, index, default=0):
    if lst is None:
        return default
    try:
        return 1 if index in lst else default
    except (TypeError, IndexError):
        return default


# 그누보드5 get_paging() 함수와 다른점
# 1. 인수에서 write_pages 삭제
# 2. 인수에서 total_page 대신 total_count 를 사용함

# current_page : 현재 페이지
# total_count : 전체 레코드 수
# add_url : 페이지 링크의 추가 URL
def get_paging(request: Request, current_page, total_count, page_rows = 0, add_url=""):
    config = request.state.config
    url_prefix = request.url
    
    try:
        current_page = int(current_page)
    except ValueError:
        # current_page가 정수로 변환할 수 없는 경우 기본값으로 1을 사용하도록 설정
        current_page = 1
    total_count = int(total_count)

    # 한 페이지당 라인수
    if not page_rows:
        page_rows = config.cf_mobile_page_rows if request.state.is_mobile and config.cf_mobile_page_rows else config.cf_page_rows
    # 페이지 표시수
    page_count = config.cf_mobile_pages if request.state.is_mobile and config.cf_mobile_pages else config.cf_write_pages
    
    # 올바른 total_pages 계산 (올림처리)
    total_pages = (total_count + page_rows - 1) // page_rows
    
    # print(page_rows, page_count, total_pages)
    
    # 페이지 링크 목록 초기화
    page_links = []
    
    start_page = ((current_page - 1) // page_count) * page_count + 1
    end_page = start_page + page_count - 1

    # # 중앙 페이지 계산
    middle = page_count // 2
    start_page = max(1, current_page - middle)
    end_page = min(total_pages, start_page + page_count - 1)
    
    # 처음 페이지 링크 생성
    if current_page > 1:
        start_url = f"{url_prefix.include_query_params(page=1)}{add_url}"
        page_links.append(f'<a href="{start_url}" class="pg_page pg_start" title="처음 페이지">처음</a>')

    # 이전 페이지 구간 링크 생성
    if start_page > 1:
        prev_page = max(current_page - page_count, 1) 
        prev_url = f"{url_prefix.include_query_params(page=prev_page)}{add_url}"
        page_links.append(f'<a href="{prev_url}" class="pg_page pg_prev" title="이전 구간">이전</a>')

    # 페이지 링크 생성
    for page in range(start_page, end_page + 1):
        page_url = f"{url_prefix.include_query_params(page=page)}{add_url}"
        if page == current_page:
            page_links.append(f'<a href="{page_url}"><strong class="pg_current" title="현재 {page} 페이지">{page}</strong></a>')
        else:
            page_links.append(f'<a href="{page_url}" class="pg_page" title="{page} 페이지">{page}</a>')

    # 다음 페이지 구간 링크 생성
    if total_pages > end_page:
        next_page = min(current_page + page_count, total_pages)
        next_url = f"{url_prefix.include_query_params(page=next_page)}{add_url}"
        page_links.append(f'<a href="{next_url}" class="pg_page pg_next" title="다음 구간">다음</a>')
    
    # 마지막 페이지 링크 생성        
    if current_page < total_pages:
        end_url = f"{url_prefix.include_query_params(page=total_pages)}{add_url}"
        page_links.append(f'<a href="{end_url}" class="pg_page pg_end" title="마지막 페이지">마지막</a>')

    # 페이지 링크 목록을 문자열로 변환하여 반환
    return '<nav class="pg_wrap"><span class="pg">' + ''.join(page_links) + '</span></nav>'


def extract_browser(user_agent):
    # 사용자 에이전트 문자열에서 브라우저 정보 추출
    # 여기에 필요한 정규 표현식 또는 분석 로직을 추가
    # 예를 들어, 단순히 "Mozilla/5.0" 문자열을 추출하는 예제
    browser_match = re.search(r"Mozilla/5.0", user_agent)
    if browser_match:
        return "Mozilla/5.0"
    else:
        return "Unknown"
    
from ua_parser import user_agent_parser    
    

# 접속 레코드 기록 로직을 처리하는 함수
def record_visit(request: Request):
    vi_ip = request.client.host
    
    # 세션 생성
    db = SessionLocal()

    # 오늘의 접속이 이미 기록되어 있는지 확인
    existing_visit = db.query(Visit).filter(Visit.vi_date == date.today(), Visit.vi_ip == vi_ip).first()

    if not existing_visit:
        
        #$tmp_row = sql_fetch(" select max(vi_id) as max_vi_id from {$g5['visit_table']} ");
        tmp_row = db.query(func.max(Visit.vi_id).label("max_vi_id")).first()
        max_vi_id = tmp_row.max_vi_id if tmp_row.max_vi_id else 0
        max_vi_id = max_vi_id + 1
        
        # 새로운 접속 레코드 생성
        referer = request.headers.get("referer", "")
        user_agent = request.headers.get("User-Agent", "")
        ua = parse(user_agent)
        browser = ua.browser.family
        os = ua.os.family
        device = 'pc' if ua.is_pc else 'mobile' if ua.is_mobile else 'tablet' if ua.is_tablet else 'unknown'
            
        visit = Visit(
            vi_id=max_vi_id,
            vi_ip=vi_ip,
            vi_date=date.today(),
            vi_time=datetime.now().time(),
            vi_referer=referer,
            vi_agent=user_agent,
            vi_browser=browser,
            vi_os=os,
            vi_device=device,   
        )
        db.add(visit)
        db.commit()

        # VisitSum 테이블 업데이트
        visit_count_today = db.query(func.count(Visit.vi_id)).filter(Visit.vi_date == date.today()).scalar()

        visit_sum = db.query(VisitSum).filter(VisitSum.vs_date == date.today()).first()
        if visit_sum:
            visit_sum.vs_count = visit_count_today
        else:
            visit_sum = VisitSum(vs_date=date.today(), vs_count=visit_count_today)

        db.add(visit_sum)
        db.commit()

        # 기본설정 테이블에 방문자 수 기록

        # VisitSum 테이블에서 오늘 방문자 수를 가져옴
        vi_today = db.query(VisitSum.vs_count).filter(VisitSum.vs_date == date.today()).scalar()
        vi_today = vi_today or 0

        # VisitSum 테이블에서 어제 방문자 수를 가져옴
        vi_yesterday = db.query(VisitSum.vs_count).filter(VisitSum.vs_date == date.today() - timedelta(days=1)).scalar()
        vi_yesterday = vi_yesterday or 0

        # VisitSum 테이블에서 최대 방문자 수를 가져옴
        vi_max = db.query(func.max(VisitSum.vs_count)).scalar()
        vi_max = vi_max or 0

        # VisitSum 테이블에서 전체 방문자 수를 가져옴
        vi_total = db.query(func.sum(VisitSum.vs_count)).scalar()
        vi_total = vi_total or 0

        cf_visit = f"오늘:{vi_today},어제:{vi_yesterday},최대:{vi_max},전체:{vi_total}"
        config = db.query(Config).first()
        config.cf_visit = cf_visit
        db.commit()

    db.close()


def visit(request: Request):
    """방문자 수 출력"""
    cf_visit = request.state.config.cf_visit

    visit_list = re.findall("오늘:(.*),어제:(.*),최대:(.*),전체:(.*)", cf_visit)
    if visit_list:
        today, yesterday, max, total = visit_list[0]
    else:
        today, yesterday, max, total = (0, 0, 0, 0)

    context = {
        "request": request,
        "today": int(today),
        "yesterday": int(yesterday),
        "max": int(max),
        "total": int(total)
    }
    templates = MyTemplates(directory=TEMPLATES_DIR)
    visit_template = templates.TemplateResponse(f"visit/basic.html", context)

    return visit_template.body.decode("utf-8")


# 공통 쿼리 파라미터를 받는 함수를 정의합니다.
def common_search_query_params(
        sst: str = Query(default=""), 
        sod: str = Query(default=""), 
        sfl: str = Query(default=""), 
        stx: str = Query(default=""), 
        current_page: str = Query(default="1", alias="page")
        ):
    '''
    공통 쿼리 파라미터를 받는 함수
    '''
    try:
        current_page = int(current_page)
    except ValueError:
        # current_page가 정수로 변환할 수 없는 경우 기본값으로 1을 사용하도록 설정
        current_page = 1
    return {"sst": sst, "sod": sod, "sfl": sfl, "stx": stx, "current_page": current_page}


def select_query(request: Request, table_model, search_params: dict, 
        same_search_fields: Optional[List[str]] = "", # 값이 완전히 같아야지만 필터링 '검색어'
        prefix_search_fields: Optional[List[str]] = "", # 뒤에 %를 붙여서 필터링 '검색어%'
        default_sod: str = "asc",
        # default_sst: Optional[List[str]] = [],
        default_sst: str = "",
    ):
    config = request.state.config
    
    records_per_page = config.cf_page_rows

    db = SessionLocal()
    query = db.query(table_model)
    
    # # sod가 제공되면, 해당 열을 기준으로 정렬을 추가합니다.
    # if search_params['sst'] is not None and search_params['sst'] != "":
    #     # if search_params['sod'] == "desc":
    #     #     query = query.order_by(desc(getattr(table_model, search_params['sst'])))
    #     # else:
    #     #     query = query.order_by(asc(getattr(table_model, search_params['sst'])))
    #     if search_params.get('sod', default_sod) == "desc":  # 수정된 부분
    #         query = query.order_by(desc(getattr(table_model, search_params['sst'])))
    #     else:
    #         query = query.order_by(asc(getattr(table_model, search_params['sst'])))

    # 'sst' 매개변수가 제공되지 않거나 빈 문자열인 경우, default_sst를 사용합니다.
    sst = search_params.get('sst', default_sst) or default_sst
    
    # sod가 제공되면, 해당 열을 기준으로 정렬을 추가합니다.
    if sst:
        sod = search_params.get('sod', default_sod) or default_sod
        # sst 가 배열인 경우, 여러 열을 기준으로 정렬을 추가합니다.
        if isinstance(sst, list):
            for sort_attribute in sst:
                sort_column = getattr(table_model, sort_attribute)
                if sod == "desc":
                    query = query.order_by(desc(sort_column))
                else:
                    query = query.order_by(asc(sort_column))
        else:
            if sod == "desc":
                query = query.order_by(desc(getattr(table_model, sst)))
            else:
                query = query.order_by(asc(getattr(table_model, sst)))
        
            
    # sfl과 stx가 제공되면, 해당 열과 값으로 추가 필터링을 합니다.
    if search_params['sfl'] is not None and search_params['stx'] is not None:
        if hasattr(table_model, search_params['sfl']):  # sfl이 Table에 존재하는지 확인
            # if search_params['sfl'] in ["mb_level"]:
            if search_params['sfl'] in same_search_fields:
                query = query.filter(getattr(table_model, search_params['sfl']) == search_params['stx'])
            elif search_params['sfl'] in prefix_search_fields:
                query = query.filter(getattr(table_model, search_params['sfl']).like(f"{search_params['stx']}%"))
            else:
                query = query.filter(getattr(table_model, search_params['sfl']).like(f"%{search_params['stx']}%"))

    # 페이지 번호에 따른 offset 계산
    offset = (search_params['current_page'] - 1) * records_per_page
    # 최종 쿼리 결과를 가져옵니다.
    rows = query.offset(offset).limit(records_per_page).all()
    # # 전체 레코드 개수 계산
    # # total_count = query.count()
    return {
        "rows": rows,
        "total_count": query.count(),
    }
    

# 회원 레코드 얻기    
# fields : 가져올 필드, 예) "mb_id, mb_name, mb_nick"
def get_member(mb_id: str, fields: str = '*'):
    db = SessionLocal()
    return db.query(Member).options(load_only(fields)).filter_by(mb_id=mb_id).first()


def get_member_icon(mb_id):
    MEMBER_ICON_DIR = "data/member"
    member_icon_dir = f"{MEMBER_ICON_DIR}/{mb_id[:2]}"

    icon_file = os.path.join(member_icon_dir, f"{mb_id}.gif")

    if os.path.exists(icon_file):
        icon_filemtime = os.path.getmtime(icon_file) # 캐시를 위해 파일수정시간을 추가
        return f"{icon_file}?{icon_filemtime}"

    return "static/img/no_profile.gif"


def get_member_image(mb_id: str = None):
    
    if mb_id:
        MEMBER_IMAGE_DIR = "data/member_image"
        member_image_dir = f"{MEMBER_IMAGE_DIR}/{mb_id[:2]}"

        image_file = os.path.join(member_image_dir, f"{mb_id}.gif")

        if os.path.exists(image_file):
            image_filemtime = os.path.getmtime(image_file) # 캐시를 위해 파일수정시간을 추가
            return f"{image_file}?{image_filemtime}"

    return "static/img/no_profile.gif"
    

# 포인트 부여    
def insert_point(request: Request, mb_id: str, point: int, content: str = '', rel_table: str = '', rel_id: str = '', rel_action: str = '', expire: int = 0):
    config = request.state.config
    
    # 포인트를 사용하지 않는다면 종료
    if not config.cf_use_point:
        return 0
    
    # 포인트가 없다면 업데이트를 할 필요가 없으므로 종료
    if point == 0:
        return 0
    
    # 회원아이디가 없다면 종료
    if mb_id == '':
        return 0
    
    # 회원정보가 없다면 종료
    db = SessionLocal()
    
    member = db.query(Member).filter_by(mb_id=mb_id).first()
    if not member:
        return 0
    
    mb_point = get_point_sum(request, mb_id)

    
    if rel_table or rel_id or rel_action:
        record_count = db.query(Point).filter(
            and_(
                Point.mb_id == mb_id,
                Point.po_rel_table == rel_table,
                Point.po_rel_id == rel_id,
                Point.po_rel_action == rel_action
            )
        ).count()
        if record_count:
            return -1
        
    # 포인트 건별 생성
    # po_expire_date = '9999-12-31'
    po_expire_date = datetime.strptime('9999-12-31', '%Y-%m-%d')
    if config.cf_point_term > 0:
        if expire > 0:
            po_expire_date = (SERVER_TIME + timedelta(days=expire-1)).strftime('%Y-%m-%d')
        else:
            po_expire_date = (SERVER_TIME + timedelta(days=config.cf_point_term - 1)).strftime('%Y-%m-%d')
            
    po_expired = 0
    if point < 0:
        po_expired = 1
        po_expire_date = TIME_YMD
    po_mb_point = mb_point + point
    
    new_point = Point(
        mb_id=mb_id,
        po_datetime=datetime.now(),
        po_content=content,
        po_point=point,
        po_use_point=0,
        po_mb_point=po_mb_point,
        po_expired=po_expired,
        po_expire_date=po_expire_date,
        po_rel_table=rel_table,
        po_rel_id=rel_id,
        po_rel_action=rel_action
    )
    db.add(new_point)
    db.commit()
    
    # filter_by 는 filter 에 비해 기능이 제한적임    
    db.query(Member).filter_by(mb_id=mb_id).update({Member.mb_point: po_mb_point})
    # db.query(Member).filter(Member.mb_id == mb_id).update({Member.mb_point: po_mb_point})
    db.commit()
    db.close()

    return 1


# 소멸 포인트 얻기
def get_expire_point(request: Request, mb_id: str):
    config = request.state.config
    
    if  config.cf_point_term <= 0:
        return 0
    
    db = SessionLocal()
    
    point_sum = db.query(func.sum(Point.po_point - Point.po_use_point)).filter_by(mb_id=mb_id, po_expired=False).filter(Point.po_expire_date < datetime.now()).scalar()
    db.close()
    return point_sum if point_sum else 0


# 포인트 내역 합계
def get_point_sum(request: Request, mb_id: str):
    config = request.state.config
    
    db = SessionLocal()
    
    if config.cf_point_term > 0:
        expire_point = get_expire_point(request, mb_id)
        if expire_point > 0:
            mb = get_member(mb_id, 'mb_point')
            point = expire_point * (-1)
            new_point = Point(
                mb_id=mb_id,
                po_datetime=TIME_YMDHIS,
                po_content='포인트 소멸',
                po_point=expire_point * (-1),
                po_use_point=0,
                po_mb_point=mb.mb_point + point,
                po_expired=1,
                po_expire_date=TIME_YMD,
                po_rel_table='@expire',
                po_rel_id=mb_id,
                po_rel_action='expire-' + str(uuid.uuid4()),
            )   
            db.add(new_point)
            db.commit()
            
            # 포인트를 사용한 경우 포인트 내역에 사용금액 기록
            if point < 0:
                # insert_use_point(mb_id, point)
                pass
        
        # 유효기간이 있을 때 기간이 지난 포인트 expired 체크    
        db.query(Point).filter(
            and_(
                Point.mb_id == mb_id,
                Point.po_expired != 1,
                Point.po_expire_date != '9999-12-31',
                Point.po_expire_date < TIME_YMD
            )
        ).update({Point.po_expired: 1})
        db.commit()            
            
    # 포인트합
    point_sum = db.query(func.sum(Point.po_point)).filter_by(mb_id=mb_id).scalar()
    db.close()
    return point_sum if point_sum else 0


# 사용포인트 입력
def insert_use_point(mb_id: str, point: int, po_id: str = ""):
    global config
    
    point1 = abs(point)
    db = SessionLocal()
    query = db.query(Point).filter_by(mb_id=mb_id, po_expired=False).order_by(Point.po_id.desc())
    query = query(Point.po_id, Point.po_point, Point.po_use_point)\
                .filter(
                    and_(
                        Point.mb_id == mb_id,
                        Point.po_id != po_id,
                        Point.po_expired == 0,
                        Point.po_point > Point.po_use_point
                    )
                )
    if config.cf_point_term:
        query = query.order_by(Point.po_expire_date.asc(), Point.po_id.asc())
    else:
        query = query.order_by(Point.po_id.asc())
    rows = query.all()
    for row in rows:
        point2 = row.po_point
        point3 = row.po_use_point
        
        if (point2 - point3) > point1:
            db.query(Point).filter_by(po_id=row.po_id).update({"po_use_point": (Point.po_use_point + point1)})
            db.commit()
        else:
            point4 = point2 - point3
            db.query(Point).filter_by(po_id=row.po_id).update({"po_use_point": (Point.po_use_point + point4), "po_expired": 100})
            db.commit()
            point1 = point1 - point4
    db.close()


# 포인트 삭제
def delete_point(request: Request, mb_id: str, rel_table: str, rel_id : str, rel_action: str):
    db = SessionLocal()
    result = False
    if rel_table or rel_id or rel_action:
        # 포인트 내역정보    
        row = db.query(Point).filter(Point.mb_id == mb_id, Point.po_rel_table == rel_table, Point.po_rel_id == rel_id, Point.po_rel_action == rel_action).first()
        if row:
            if row.po_point and row.po_point > 0:
                abs_po_point = abs(row.po_point)
                delete_use_point(request, row.mb_id, abs_po_point)
            else:
                if row.po_use_point and row.po_use_point > 0:
                    insert_use_point(request, row.mb_id, row.po_use_point, row.po_id)
                    
            db.query(Point).filter(Point.mb_id == mb_id, Point.po_rel_table == rel_table, Point.po_rel_id == rel_id, Point.po_rel_action == rel_action).delete(synchronize_session=False)
            db.commit()

            # po_mb_point에 반영
            if row.po_point:
                db.query(Point).filter(Point.mb_id == mb_id, Point.po_id > row.po_id).update({Point.po_mb_point: Point.po_mb_point - row.po_point}, synchronize_session=False)
                db.commit()
            
            # 포인트 내역의 합을 구하고    
            sum_point = get_point_sum(request, mb_id)
            
            # 포인트 UPDATE
            db.query(Member).filter(Member.mb_id == mb_id).update({Member.mb_point: sum_point}, synchronize_session=False)
            result = db.commit()
    db.close()

    return result


# 사용포인트 삭제
def delete_use_point(request: Request, mb_id: str, point: int):
    config = request.state.config
    db = SessionLocal()
    
    point1 = abs(point)
    rows = db.query(Point).filter(Point.mb_id == mb_id, Point.po_expired != 1, Point.po_use_point > 0).order_by(desc('po_expire_date', 'po_id') if config.cf_point_term else desc('po_id')).all()
    for row in rows:
        point2 = row.po_use_point
        if row.po_expired == 100 and (row.po_expire_date == '9999-12-31' or row.po_expire_date >= TIME_YMD):
            po_expired = 0
        else:
            po_expired = row.po_expired
        
        if point2 > point1:
            db.query(Point).filter(Point.po_id == row.po_id).update({Point.po_use_point: Point.po_use_point - point1, Point.po_expired: po_expired}, synchronize_session=False)
            db.commit()
            break
        else:
            db.query(Point).filter(Point.po_id == row.po_id).update({Point.po_use_point: 0, Point.po_expired: po_expired}, synchronize_session=False)
            db.commit()
            point1 = point1 - point2
    db.close()


# 소멸포인트 삭제
def delete_expire_point(request: Request, mb_id: str, point: int):
    config = request.state.config
    db = SessionLocal()
    
    point1 = abs(point)
    rows = db.query(Point).filter(Point.mb_id == mb_id, Point.po_expired == 1, Point.po_point >= 0, Point.po_use_point > 0).order_by(desc(Point.po_expire_date), desc(Point.po_id)).all()
    for row in rows:
        point2 = row.po_use_point
        po_expired = 0
        po_expire_date = '9999-12-31'
        if config.cf_point_term > 0:
            po_expire_date = (SERVER_TIME + timedelta(days=config.cf_point_term - 1)).strftime('%Y-%m-%d')
    
        if point2 > point1:
            db.query(Point).filter(Point.po_id == row.po_id).update({Point.po_use_point: Point.po_use_point - point1, Point.po_expired: po_expired, Point.po_expire_date: po_expire_date}, synchronize_session=False)
            db.commit()
            break
        else:
            db.query(Point).filter(Point.po_id == row.po_id).update({Point.po_use_point: 0, Point.po_expired: po_expired, Point.po_expire_date: po_expire_date}, synchronize_session=False)
            db.commit()
            point1 = point1 - point2


def domain_mail_host(request: Request, is_at: bool = True):
    domain_host = request.base_url.hostname
    
    if domain_host.startswith("www."):
        domain_host = domain_host[4:]
    
    return f"@{domain_host}" if is_at else domain_host
        

def get_memo_not_read(mb_id: str):
    '''
    메모를 읽지 않은 개수를 반환하는 함수
    '''
    db = SessionLocal()
    return db.query(Memo).filter(Memo.me_recv_mb_id == mb_id, Memo.me_read_datetime == None, Memo.me_type == 'recv').count()


def editor_path(request:Request) -> str:
    """지정한 에디터 경로를 반환하는 함수
    미지정시 그누보드 환경설정값 사용
    request.state.editor: 에디터이름
    request.state.use_editor: 에디터 사용여부 False 이면 'textarea' 반환
    """
    if not request.state.use_editor:
        return "textarea"

    editor_name = request.state.editor
    if not editor_name:
        return "textarea"

    return editor_name


def editor_macro(request: Request) -> str:
    """지정한 에디터 경로의 macros.html 파일을 반환하는 함수
    - 미지정시 그누보드 환경설정값 사용
    - request.state.editor: 에디터이름
    - request.state.use_editor: 에디터 사용여부 False 이면 'textarea'로 설정
    """
    editor_name = request.state.editor
    if not request.state.use_editor or not editor_name:
        editor_name = "textarea"

    return editor_name + "/macros.html"


def nl2br(value) -> str:
    """ \n 을 <br> 태그로 변환
    """
    return escape(value).replace('\n', Markup('<br>\n'))


popular_cache = cachetools.TTLCache(maxsize=10, ttl=300)

def get_populars(limit: int = 7, day: int = 3):
    """인기검색어 조회

    Args:
        limit (int, optional): 조회 갯수. Defaults to 7.
        day (int, optional): 오늘부터 {day}일 전. Defaults to 3.

    Returns:
        List[Popular]: 인기검색어 리스트
    """
    if popular_cache.get("populars"):
        return popular_cache.get("populars")

    db = SessionLocal()
    # 현재 날짜와 day일 전 날짜를 구한다.
    today = datetime.now()
    before = today - timedelta(days=day)
    # 현재 날짜와 day일 전 날짜 사이의 인기검색어를 조회한다.
    populars = db.query(
            Popular.pp_word,
            func.count(Popular.pp_word).label('count'),
        ).filter(
        Popular.pp_word != '',
        Popular.pp_date >= before,
        Popular.pp_date <= today
    ).group_by(Popular.pp_word).order_by(desc('count'), Popular.pp_word).limit(limit).all()
    db.close()

    popular_cache.update({"populars": populars})

    return populars


def insert_popular(request: Request, fields: str, word: str):
    """인기검색어 등록

    Args:
        request (Request): FastAPI Request 객체
        fields (str): 검색 필드
        word (str): 인기검색어
    """
    try:
        today_date = datetime.now().strftime("%Y-%m-%d")
        # 회원아이디로 검색은 제외
        if not "mb_id" in fields:
            with SessionLocal() as db:
                # 현재 날짜의 인기검색어를 조회한다.
                popular = db.query(Popular).filter_by(
                    pp_word = word,
                    pp_date = today_date
                ).first()

                # 인기검색어가 없으면 새로 등록한다.
                if not popular:
                    new_popular = Popular(
                        pp_word=word,
                        pp_date=today_date,
                        pp_ip=get_client_ip(request)["client_ip"])
                    db.add(new_popular)
                    db.commit()
    except Exception as e:
        print(f"인기검색어 입력 오류: {e}")


def generate_token(request: Request, action: str = ''):
    '''
    토큰 생성 함수

    Returns:
        str: 생성된 토큰
    '''
    # token = str(uuid.uuid4())  # 임의의 유일한 키 생성
    token = hash_password(action)
    request.session["ss_token"] = token
    return token


lfu_cache = cachetools.LFUCache(maxsize=128)

def get_recent_poll():
    """
    최근 투표 정보 1건을 가져오는 함수
    """
    if lfu_cache.get("poll"):
        return lfu_cache.get("poll")

    db = SessionLocal()
    poll = db.query(Poll).filter(Poll.po_use == 1).order_by(Poll.po_id.desc()).first()
    db.close()

    lfu_cache.update({"poll": poll})

    return poll


def get_menus():
    """사용자페이지 메뉴 조회 함수

    Returns:
        list: 자식메뉴가 포함된 메뉴 list
    """
    if lfu_cache.get("menus"):
        return lfu_cache.get("menus")

    db = SessionLocal()
    menus = []
    # 부모메뉴 조회
    parent_menus = db.query(Menu).filter(func.length(Menu.me_code) == 2).order_by(Menu.me_order).all()
    
    for menu in parent_menus:
        parent_code = menu.me_code

        # 자식 메뉴 조회
        child_menus = db.query(Menu).filter(
            func.length(Menu.me_code) == 4,
            func.substring(Menu.me_code, 1, 2) == parent_code
        ).order_by(Menu.me_order).all()

        menu.sub = child_menus
        menus.append(menu)

    lfu_cache.update({"menus": menus})

    return menus


def get_member_level(request: Request):
    """
    request에서 회원 레벨 정보를 가져오는 함수
    """
    member = request.state.login_member

    return member.mb_level if member else 1


def auth_check_menu(request: Request, menu_key: str, attribute: str):
    '''
    관리권한 체크
    '''    
    # 최고관리자이면 처리 안함
    if request.state.is_super_admin:
        return ""

    db = SessionLocal()

    exists_member = request.state.login_member
    if not exists_member:
        return "로그인 후 이용해 주세요."

    exists_auth = db.query(Auth).filter_by(mb_id=exists_member.mb_id, au_menu=menu_key).first()
    if not exists_auth:
        return "이 메뉴에는 접근 권한이 없습니다.\n\n접근 권한은 최고관리자만 부여할 수 있습니다."

    auth_set = set(exists_auth.au_auth.split(","))
    if not attribute in auth_set:
        if attribute == "r":
            error = "읽을 권한이 없습니다."
        elif attribute == "w":
            error = "입력, 추가, 생성, 등록, 수정 권한이 없습니다."
        elif attribute == "d":
            error = "삭제 권한이 없습니다."
        else:
            error = f"속성(attribute={attribute})이 잘못 되었습니다."
        return error

    return ""


def get_unique_id(request) -> Optional[str]:
    """고유키 생성 함수
    그누보드 5의 get_uniqid

    년월일시분초00 ~ 년월일시분초99
    년(4) 월(2) 일(2) 시(2) 분(2) 초(2) 100만분의 1초(2)
    Args:
        request (Request): FastAPI Request 객체
    Returns:
        Optional[str]: 고유 아이디, DB 오류시 None
    """

    ip: str = get_client_ip(request)["client_ip"]

    while True:
        current = datetime.now()
        ten_milli_sec = str(current.microsecond)[:2].zfill(2)
        key = f"{current.strftime('%Y%m%d%H%M%S')}{ten_milli_sec}"

        with SessionLocal() as session:
            try:
                session.add(UniqId(uq_id=key, uq_ip=ip))
                session.commit()
                return key

            except IntegrityError:
                # key 중복 에러가 발생하면 다시 시도
                session.rollback()
                sleep(random.uniform(0.01, 0.02))
            except Exception as e:
                logging.log(logging.CRITICAL, 'unique table insert error', exc_info=e)
                return None


class AlertException(HTTPException):
    """스크립트 경고창 출력을 위한 예외 클래스
        - HTTPExceptiond에서 페이지 이동을 위한 url 매개변수를 추가적으로 받는다.

    Args:
        HTTPException (HTTPException): HTTP 예외 클래스
    """
    def __init__(self, detail: str = None, status_code: int = 200, url: str = None):
        self.status_code = status_code
        self.detail = detail
        self.url = url


class AlertCloseException(HTTPException):
    """스크립트 경고창 출력 및 윈도우 창 닫기를 위한 예외 클래스

    Args:
        HTTPException (HTTPException): HTTP 예외 클래스
    """
    def __init__(
        self,
        detail: Any = None,
        status_code: int = 200,
        headers: Optional[Dict[str, str]] = None,
    ) -> None:
        super().__init__(status_code=status_code, detail=detail, headers=headers) 


def is_admin(request: Request):
    """관리자 여부 확인
    """
    config = request.state.config
    if config.cf_admin.strip() == "":
        return False

    mb_id = request.session.get("ss_mb_id", "")
    if mb_id:
        if mb_id.strip() == config.cf_admin.strip():
            return True

    return False

# TODO: 그누보드5의 is_admin 함수
# 이미 is_admin 함수가 존재하므로 함수 이름을 변경함 
def get_admin_type(request: Request, mb_id: str = None, group: Group = None, board: Board = None) -> str:
    """게시판 관리자 여부 확인 후 관리자 타입 반환

    Args:
        request (Request): FastAPI Request 객체
        mb_id (str, optional): 회원 아이디. Defaults to None.
        group (Group, optional): 게시판 그룹 정보. Defaults to None.
        board (Board, optional): 게시판 정보. Defaults to None.

    Returns:
        str: 관리자 타입. super, group, board, None
    """
    if not mb_id:
        return None
    
    config = request.state.config
    group = board.group if board else None

    is_authority = None
    if config.cf_admin == mb_id:
        is_authority = "super"
    elif group and group.gr_admin == mb_id:
        is_authority = "group"
    elif board and board.bo_admin == mb_id:
        is_authority = "board"
    
    return is_authority


def check_profile_open(open_date: Optional[date], config) -> bool:
    """변경일이 지나서 프로필 공개가능 여부를 반환
    Args:
        open_date (datetime): 프로필 공개일
        config (Config): config 모델
    Returns:
        bool: 프로필 공개 가능 여부
    """
    if not open_date:
        return True

    else:
        opend_date_time = datetime(open_date.year, open_date.month, open_date.day)
        return opend_date_time < (datetime.now() - timedelta(days=config.cf_open_modify))


def get_next_profile_openable_date(open_date: Optional[date], config):
    """다음 프로필 공개 가능일을 반환
    Args:
        open_date (datetime): 프로필 공개일
        config (Config): config 모델
    Returns:
        datetime: 다음 프로필 공개 가능일
    """
    cf_open_modify = config.cf_open_modify
    cf_open_modify = 3
    if cf_open_modify == 0:
        return ""

    if open_date:
        calculated_date = datetime.strptime(open_date.strftime("%Y-%m-%d"), "%Y-%m-%d") + timedelta(days=cf_open_modify)
    else:
        calculated_date = datetime.now() + timedelta(days=cf_open_modify)
    print('--------------------ewr')
    print(calculated_date)
    
    return calculated_date.strftime("%Y-%m-%d")


def default_if_none(value, arg):
    """If value is None"""
    if value is None:
        return arg
    return value


def valid_email(email: str):
    # Define a basic email address regex pattern
    pattern = r'^[a-zA-Z0-9._%+-]+@[a-zA-Z0-9.-]+\.[a-zA-Z]{2,}$'

    # Use the regex pattern to match the email address
    if re.match(pattern, email):
        return True

    return False


def upload_file(upload_object, filename, path, chunck_size: int = None):
    """폼 파일 업로드
    Args:
        upload_object : form 업로드할 파일객체
        filename (str): 확장자 포함 저장할 파일명 (with ext)
        path (str): 저장할 경로
        chunck_size (int, optional): 파일 저장 단위. 기본값 1MB 로 지정
    Returns:
        str: 저장된 파일명
    """
    # 파일 저장 경로 생성
    os.makedirs(path, exist_ok=True)

    # 파일 저장 경로
    save_path = os.path.join(path, filename)
    # 파일 저장
    if chunck_size is None:
        chunck_size = 1024 * 1024
        with open(f"{save_path}", "wb") as buffer:
            shutil.copyfileobj(upload_object.file, buffer, chunck_size)
    else:
        with open(f"{save_path}", "wb") as buffer:
            shutil.copyfileobj(upload_object.file, buffer)


def get_filetime_str(file_path) -> Union[int, str]:
    """파일의 변경시간
    Args:
        file_path (str): 파일 이름포함 경로
    Returns:
        Union[int, str]: 파일 변경시간, 파일없을시 빈문자열
    """
    try:
        file_time = os.path.getmtime(file_path)
        return int(file_time)
    except FileNotFoundError:
        return ''


class StringEncrypt:
    def __init__(self, salt=''):
        if not salt:
            # You might want to implement your own salt generation logic here
            self.salt = "your_default_salt"
        else:
            self.salt = salt
        
        self.length = len(self.salt)

    def encrypt(self, str_):
        length = len(str_)
        result = ''

        for i in range(length):
            char = str_[i]
            keychar = self.salt[i % self.length]
            char = chr(ord(char) + ord(keychar))
            result += char

        result = base64.b64encode(result.encode()).decode()
        result = result.translate(str.maketrans('+/=', '._-'))

        return result

    def decrypt(self, str_):
        result = ''
        str_ = str_.translate(str.maketrans('._-', '+/='))
        str_ = base64.b64decode(str_).decode()

        length = len(str_)

        for i in range(length):
            char = str_[i]
            keychar = self.salt[i % self.length]
            char = chr(ord(char) - ord(keychar))
            result += char

        return result

# 사용 예
# enc = StringEncrypt()
# encrypted_text = enc.encrypt("hello")
# print(encrypted_text)

# decrypted_text = enc.decrypt(encrypted_text)
# print(decrypted_text)


class UserTemplates(Jinja2Templates):
    """
    Jinja2Template 설정 클래스
    """

    _instance = None

    def __new__(cls, *args, **kwargs):
        if not cls._instance:
            cls._instance = super(UserTemplates, cls).__new__(cls)
        return cls._instance

    def __init__(self,
                 directory: Union[str, os.PathLike],
                 context_processors: dict = None,
                 globals: dict = None,
                 env: Environment = None,
                 ):
        super().__init__(directory=directory, context_processors=context_processors)
        # 공통 env.global 설정
        self.env.globals["editor_path"] = editor_path
        self.env.globals["generate_token"] = generate_token
        self.env.globals["getattr"] = getattr
        self.env.globals["get_selected"] = get_selected
        self.env.globals["get_member_icon"] = get_member_icon
        self.env.globals["get_member_image"] = get_member_image
        self.env.filters["number_format"] = number_format
        self.env.globals["theme_asset"] = theme_asset

        # 사용자 템플릿, 관리자 템플릿에 따라 기본 컨텍스트와 env.global 변수를 다르게 설정
        if TEMPLATES_DIR in directory:
            self.context_processors.append(self._default_context)

        # 추가 env.global 설정
        if globals:
            self.env.globals.update(**globals.__dict__)

    def _default_context(self, request: Request):
        context = {
            "menus": get_menus(),
            "poll": get_recent_poll(),
            "populars": get_populars(),
            "latest": latest,
            "visit": visit,
        }
        return context


class AdminTemplates(Jinja2Templates):
    """
    Jinja2Template 설정 클래스
    """
    _instance = None

    def __new__(cls, *args, **kwargs):
        if not cls._instance:
            cls._instance = super(AdminTemplates, cls).__new__(cls)
        return cls._instance

    def __init__(self,
                 directory: Union[str, os.PathLike],
                 context_processors: dict = None,
                 globals: dict = None,
                 env: Environment = None
                 ):
        super().__init__(directory=directory, context_processors=context_processors)
        # 공통 env.global 설정
        self.env.globals["editor_path"] = editor_path
        self.env.globals["generate_token"] = generate_token
        self.env.globals["getattr"] = getattr
        self.env.globals["get_selected"] = get_selected
        self.env.globals["get_member_icon"] = get_member_icon
        self.env.globals["get_member_image"] = get_member_image
        self.env.filters["number_format"] = number_format
        self.env.globals["theme_asset"] = theme_asset

        # 관리자 템플릿에 따라 기본 컨텍스트와 env.global 변수를 다르게 설정
        self.context_processors.append(self._default_admin_context)

        # 추가 env.global 설정
        if globals:
            self.env.globals.update(**globals.__dict__)

    def _default_admin_context(self, request: Request):
        context = {
            "admin_menus": get_admin_menus(),
            "admin_plugin_menus": get_admin_plugin_menus(),
        }
        return context

class MyTemplates(Jinja2Templates):
    """
    Jinja2Template 설정 클래스
    """
    def __init__(self,
                 directory: Union[str, os.PathLike],
                 context_processors: dict = None,
                 globals: dict = None,
                 env: Environment = None
                 ):
        super().__init__(directory=directory, context_processors=context_processors)
        # 공통 env.global 설정
        self.env.globals["editor_path"] = editor_path
        self.env.globals["getattr"] = getattr
        self.env.globals["get_selected"] = get_selected
        self.env.globals["get_member_icon"] = get_member_icon
        self.env.globals["get_member_image"] = get_member_image
        self.env.filters["number_format"] = number_format
        self.env.globals["theme_asset"] = theme_asset

        # 사용자 템플릿, 관리자 템플릿에 따라 기본 컨텍스트와 env.global 변수를 다르게 설정
        if TEMPLATES_DIR in directory:
            self.context_processors.append(self._default_context)
        elif ADMIN_TEMPLATES_DIR in directory:
            self.context_processors.append(self._default_admin_context)

        # 추가 env.global 설정
        if globals:
            self.env.globals.update(**globals.__dict__)

    def _default_context(self, request: Request):
        context = {
            "menus" : get_menus(),
            "poll" : get_recent_poll(),
            "populars" : get_populars(),
            "latest": latest,
            "visit": visit,
        }
        return context
    
    def _default_admin_context(self, request: Request):
        context = {
            "admin_menus": get_admin_menus()
        }
        return context
    

class G6FileCache():
    """파일 캐시 클래스
    """
    cache_dir = os.path.join("data", "cache")
    cache_secret_key = None

    def __init__(self):
        # 캐시 디렉토리가 없으면 생성
        if not os.path.exists(self.cache_dir):
            os.makedirs(self.cache_dir)
        
    def get_cache_secret_key(self):
        """
        캐시 비밀키를 반환하는 함수
        """
        # 캐시된 값이 있다면, 해당 값을 반환
        if self.cache_secret_key:
            return self.cache_secret_key

        # 서버 소프트웨어 및 DOCUMENT_ROOT 값을 해싱하여 6자리 문자열 생성
        server_software = os.environ.get("SERVER_SOFTWARE", "")
        document_root = os.environ.get("DOCUMENT_ROOT", "")
        combined_data = server_software + document_root
        self.cache_secret_key = hashlib.md5(combined_data.encode()).hexdigest()[:6]

        return self.cache_secret_key
    
    def get(self, cache_file: str):
        """
        캐시된 파일이 있으면 파일을 읽어서 반환
        """
        if os.path.exists(cache_file):
            with open(cache_file, "r", encoding="utf-8") as f:
                return f.read()
        return None
    
    def create(self, data: str, cache_file: str):
        """
        cache_file을 생성하는 함수
        """
        with open(cache_file, "w", encoding="utf-8") as f:
            f.write(data)

    def delete(self, cache_file: str):
        """
        cache_file을 삭제하는 함수
        """
        if os.path.exists(cache_file):
            os.remove(cache_file)

    def delete_prefix(self, prefix: str):
        """
        prefix로 시작하는 캐시 파일을 모두 삭제하는 함수
        """
        for file in os.listdir(self.cache_dir):
            if file.startswith(prefix):
                os.remove(os.path.join(self.cache_dir, file))


SMTP_SERVER = os.getenv("SMTP_SERVER")
SMTP_PORT = os.getenv("SMTP_PORT")
SMTP_USERNAME = os.getenv("SMTP_USERNAME")
SMTP_PASSWORD = os.getenv("SMTP_PASSWORD")

# 메일 발송
# return 은 수정 필요
def mailer(email: str, subject: str, body: str):
    to_emails = email.split(',') if ',' in email else [email]
    for to_email in to_emails:
        try:
            msg = MIMEMultipart()
            msg['From'] = SMTP_USERNAME
            msg['To'] = to_email
            msg['Subject'] = subject
            
            # Assuming body is HTML, if not change 'html' to 'plain'
            msg.attach(MIMEText(body, 'html'))  

            with smtplib.SMTP(SMTP_SERVER, int(SMTP_PORT)) as server:
                if SMTP_USERNAME and SMTP_PASSWORD:
                    server.starttls()
                    server.login(SMTP_USERNAME, SMTP_PASSWORD)
                text = msg.as_string()
                server.sendmail(SMTP_USERNAME, to_email, text)

        except Exception as e:
            print(f"Error sending email to {to_email}: {e}")

    return {"message": f"Emails sent successfully to {', '.join(to_emails)}"}


def is_none_datetime(input_date: Union[date, str]) -> bool:
    """date, datetime 이 0001, 0000 등 유효하지 않은 날짜인지 확인하는 함수
    0001, mysql 5.7이하 0000,
    """
    if isinstance(input_date, str):  # pymysql 라이브러리는 '0000', 12월 32일등 잘못된 날짜 일때 str 타입반환.
        return True

    if input_date.strftime("%Y")[:2] == "00":
        return True

    return False


def latest(request: Request, skin_dir='', bo_table='', rows=10, subject_len=40):
    """최신글 목록 HTML 출력

    Args:
        request (Request): _description_
        skin_dir (str, optional): 스킨 경로. Defaults to ''.
        bo_table (str, optional): 게시판 코드. Defaults to ''.
        rows (int, optional): 노출 게시글 수. Defaults to 10.
        subject_len (int, optional): 제목길이 제한. Defaults to 40.

    Returns:
        str: 최신글 HTML
    """
    # Lazy import
    from lib.board_lib import BoardConfig, get_list, get_list_thumbnail

    templates = MyTemplates(directory=TEMPLATES_DIR)
    templates.env.globals["get_list_thumbnail"] = get_list_thumbnail

    if not skin_dir:
        skin_dir = 'basic'

    g6_file_cache = G6FileCache()
    cache_filename = f"latest-{bo_table}-{skin_dir}-{rows}-{subject_len}-{g6_file_cache.get_cache_secret_key()}.html"
    cache_file = os.path.join(g6_file_cache.cache_dir, cache_filename)

    # 캐시된 파일이 있으면 파일을 읽어서 반환
    if os.path.exists(cache_file):
        return g6_file_cache.get(cache_file)
    
    db = SessionLocal()
    # 게시판 설정
    board = db.get(Board, bo_table)
    board_config = BoardConfig(request, board)
    board.subject = board_config.subject

    #게시글 목록 조회
    Write = dynamic_create_write_table(bo_table)
    writes = db.query(Write).filter(Write.wr_is_comment == False).order_by(Write.wr_num).limit(rows).all()
    for write in writes:
        write = get_list(request, write, board_config)
    
    context = {
        "request": request,
        "board": board,
        "writes": writes,
        "bo_table": bo_table,
    }
    temp = templates.TemplateResponse(f"latest/{skin_dir}.html", context)
    temp_decode = temp.body.decode("utf-8")

    # 캐시 파일 생성
    g6_file_cache.create(temp_decode, cache_file)

    return temp_decode


def get_newwins(request: Request):
    """
    레이어 팝업 목록 조회
    """
    db = SessionLocal()

    now = datetime.now().strftime("%Y-%m-%d %H:%M:%S")
    current_division = "comm" # comm, both, shop
    newwins = db.query(NewWin).filter(
        NewWin.nw_begin_time <= now,
        NewWin.nw_end_time >= now,
        NewWin.nw_device.in_(["both", request.state.device]),
        NewWin.nw_division.in_(["both", current_division]),
    ).order_by(NewWin.nw_id.asc()).all()

    # "hd_pops_" + nw_id 이름으로 선언된 쿠키가 있는지 확인하고 있다면 팝업을 제거
    newwins = [newwin for newwin in newwins if not request.cookies.get("hd_pops_" + str(newwin.nw_id))]

    return newwins


def datetime_format(date: datetime, format="%Y-%m-%d %H:%M:%S"):
    """
    날짜 포맷팅
    """
    if not date:
        return ""

    return date.strftime(format)


def insert_board_new(bo_table: str, write: object):
    """
    최신글 테이블 등록 함수
    """
    db = SessionLocal()

    new = BoardNew()
    new.bo_table = bo_table
    new.wr_id = write.wr_id
    new.wr_parent = write.wr_parent
    new.mb_id = write.mb_id
    db.add(new)
    db.commit()


def get_current_captcha_cls(captcha_name: str):
    """캡챠 클래스를 반환하는 함수
    Args:
        captcha_name (str) : config cf_captcha에 저장된 캡차클래스이름
    Returns:
        Optional[class]: 캡차 클래스 or None
    """
    if captcha_name == "recaptcha":
        return ReCaptchaV2
    elif captcha_name == "recaptcha_inv":
        return ReCaptchaInvisible
    else:
        return None


def captcha_widget(request):
    """템플릿에서 캡차 출력
    Args:
        request (Request): FastAPI Request
    Returns:
        str: 캡차 템플릿 or ''
    """
    cls = get_current_captcha_cls(captcha_name=request.state.config.cf_captcha)
    if cls:
        return cls.TEMPLATE_NAME

    return ''  # 템플릿 출력시 비어있을때는 빈 문자열


def calculator_image_resize(source_width, source_height, target_width=0, target_height=0):
    """
    이미지 비율을 유지하며 계산 , 너비와 높이 중 하나만 입력된 경우 비율 계산
    원본이미지가 target_width, target_height 보다 작으면 False 반환
    Args:
        source_width (int): 원본 이미지 너비
        source_height (int): 원본 이미지 높이
        target_width (int): 변경할 이미지 너비. Defaults 0.
        target_height (int): 변경할 이미지 높이. Defaults 0.
    Returns:
        Union[bool, dict]: 변경할 이미지 너비, 높이 dict{'width': new_width, 'height': new_height} or False
    """
    # 작은경우 리사이즈 안함
    if source_width < target_width and source_height < target_height:
        return False

    if source_width > target_width and source_height > target_height:
        # 원본이 타겟보다 크면 축소 비율 계산
        ratio_width = target_width / source_width
        ratio_height = target_height / source_height
        min_ratio = min(ratio_width, ratio_height)
        return {'width': int(source_width * min_ratio), 'height': int(source_height * min_ratio)}

    # 이미지 비율을 유지하며 계산
    # 너비와 높이 중 하나만 입력된 경우 비율 계산
    if target_width and not target_height:
        ratio = target_width / source_width
        new_width = target_width
        new_height = int(source_height * ratio)

    elif not target_width and target_height:
        ratio = target_height / source_height
        new_width = int(source_width * ratio)
        new_height = target_height

    else:
        return False  # 너비와 높이 둘 다 입력되거나 입력되지 않은 경우 처리

    return {'width': new_width, 'height': new_height}



def thumbnail(source_file: str, target_path: str = None, width: int = 200, height: int = 150, **kwargs) -> str:
    """섬네일 이미지를 생성한다.

    Args:
        source_file (str): 원본 이미지 파일 경로
        target_path (str, optional): 섬네일 이미지 파일 경로. Defaults to None.
        width (int, optional): 섬네일 이미지 너비. Defaults to 200.
        height (int, optional): 섬네일 이미지 높이. Defaults to 150.

    Returns:
        str: 섬네일 이미지 파일 경로
    """
    try:
        source_basename = os.path.basename(source_file)
        source_path = os.path.dirname(source_file)
        target_path = target_path or source_path

        # 섬네일 저장경로 생성
        make_directory(target_path)

        # 섬네일 파일 경로
        thumbnail_file = os.path.join(target_path, f"thumbnail_{width}x{height}_{source_basename}")
        # 섬네일 파일이 존재
        # 원본파일 생성시간 < 섬네일 파일 생성시간
        if os.path.exists(thumbnail_file):
            if os.path.getmtime(source_file) < os.path.getmtime(thumbnail_file):
                return thumbnail_file

        # 이미지 객체 생성
        # 파일이 없가나 이미지가 아닐 경우 예외가 발생하므로 검사를 따로 하지 않음.
        source_image = Image.open(source_file)
        source_width, source_height = source_image.size

        # 이미지가 섬네일이미지보다 작을 경우
        if source_width < width or source_height < height:
            # 확장 이미지 생성
            expanded_img = Image.new("RGB", (width, height), (255, 255, 255))
            # 기존 이미지를 확장된 이미지 중앙에 삽입
            left = (width - source_width) // 2
            top = (height - source_height) // 2
            expanded_img.paste(source_image, (left, top))
            expanded_img.save(thumbnail_file)
        else:
            # 이미지를 지정한 크기로 자르고 저장
            ImageOps.fit(source_image, (width, height)).save(thumbnail_file)
            # source_image.thumbnail((width, height))
            # source_image.save(thumbnail_file)

        return thumbnail_file
    
    except UnidentifiedImageError as e:
        print("원본 이미지 객체 생성 실패 : ", e)
        return False

    except Exception as e:
        print("섬네일 생성 실패 : ", e)
        return False


def get_editor_image(contents: str, view: bool = True) -> list:
    """에디터에서 이미지 태그를 추출한다.

    Args:
        contents (str): 내용
        view (bool, optional): 보기모드 여부. Defaults to True.

    Returns:
        list: 이미지 태그 src 속성 값
    """
    if not contents:
        return False

    # contents 중 img 태그 추출
    if view:
        pattern = re.compile(r"<img([^>]*)>", re.IGNORECASE | re.DOTALL)
    else:
        pattern = re.compile(r"<img[^>]*src=[\'\"]?([^>\'\"]+[^>\'\"]+)[\'\"]?[^>]*>", re.IGNORECASE | re.DOTALL)

    matches = pattern.findall(contents)

    return matches

def extract_alt_attribute(img_tag: str) -> str:
    """alt 속성 추출

    Args:
        img_tag (str): img 태그

    Returns:
        str: alt 속성 값
    """
    alt_match = re.search(r'alt=[\"\']?([^\"\']*)[\"\']?', img_tag, re.IGNORECASE)
    alt = str(alt_match.group(1)) if alt_match else ''
    return alt


def number_format(number: int) -> str:
    """숫자를 천단위로 구분하여 반환하는 템플릿 필터

    Args:
        number (int): 숫자

    Returns:
        str: 천단위로 구분된 숫자
    """
    if isinstance(number, int):
        return "{:,}".format(number)
    else:
        return "Invalid input. Please provide an integer."

<<<<<<< HEAD

def theme_asset(asset_path: str):
    """
    현재 템플릿의 asset url을 반환하는 헬퍼 함수
    Args:
        asset_path (str): 플러그인 모듈 이름
    Returns:
        asset_url (str): asset url
    """

    theme_path = get_theme_from_db()
    theme_name = theme_path.replace(TEMPLATES + '/', "")
    print('theme_asset')
    print(theme_name)
    return f"/theme_static/{theme_name}/{asset_path}"


def register_theme_statics(app):
    """
    현재 테마의 static 디렉토리를 등록하는 함수
    Args:
        app (FastAPI): FastAPI 객체
    """
    # 테마의 static 디렉토리를 등록
    # url 경로 /theme_static/{{theme_name}}/css, js, img 등 static 생략
    # 실제 경로 /theme/{{theme_name}}/static/ 을 등록
    theme_path = get_theme_from_db()
    theme_name = theme_path.replace(TEMPLATES + '/', "")
    app.mount(f"/theme_static/{theme_name}/",
              StaticFiles(directory=f"{theme_path}/static"),  # real path
              name=f"static/{theme_name}")  # tag 이름
=======
def read_version():
    """루트 디렉토의 version.txt 파일을 읽어서 버전을 반환하는 함수
    Returns:
        str: 버전
    """
    with open("version.txt", "r") as file:
        return file.read().strip()
>>>>>>> 3779c397
<|MERGE_RESOLUTION|>--- conflicted
+++ resolved
@@ -1576,7 +1576,6 @@
         super().__init__(directory=directory, context_processors=context_processors)
         # 공통 env.global 설정
         self.env.globals["editor_path"] = editor_path
-        self.env.globals["generate_token"] = generate_token
         self.env.globals["getattr"] = getattr
         self.env.globals["get_selected"] = get_selected
         self.env.globals["get_member_icon"] = get_member_icon
@@ -1614,41 +1613,6 @@
             cls._instance = super(AdminTemplates, cls).__new__(cls)
         return cls._instance
 
-    def __init__(self,
-                 directory: Union[str, os.PathLike],
-                 context_processors: dict = None,
-                 globals: dict = None,
-                 env: Environment = None
-                 ):
-        super().__init__(directory=directory, context_processors=context_processors)
-        # 공통 env.global 설정
-        self.env.globals["editor_path"] = editor_path
-        self.env.globals["generate_token"] = generate_token
-        self.env.globals["getattr"] = getattr
-        self.env.globals["get_selected"] = get_selected
-        self.env.globals["get_member_icon"] = get_member_icon
-        self.env.globals["get_member_image"] = get_member_image
-        self.env.filters["number_format"] = number_format
-        self.env.globals["theme_asset"] = theme_asset
-
-        # 관리자 템플릿에 따라 기본 컨텍스트와 env.global 변수를 다르게 설정
-        self.context_processors.append(self._default_admin_context)
-
-        # 추가 env.global 설정
-        if globals:
-            self.env.globals.update(**globals.__dict__)
-
-    def _default_admin_context(self, request: Request):
-        context = {
-            "admin_menus": get_admin_menus(),
-            "admin_plugin_menus": get_admin_plugin_menus(),
-        }
-        return context
-
-class MyTemplates(Jinja2Templates):
-    """
-    Jinja2Template 설정 클래스
-    """
     def __init__(self,
                  directory: Union[str, os.PathLike],
                  context_processors: dict = None,
@@ -1665,6 +1629,40 @@
         self.env.filters["number_format"] = number_format
         self.env.globals["theme_asset"] = theme_asset
 
+        # 관리자 템플릿에 따라 기본 컨텍스트와 env.global 변수를 다르게 설정
+        self.context_processors.append(self._default_admin_context)
+
+        # 추가 env.global 설정
+        if globals:
+            self.env.globals.update(**globals.__dict__)
+
+    def _default_admin_context(self, request: Request):
+        context = {
+            "admin_menus": get_admin_menus(),
+            "admin_plugin_menus": get_admin_plugin_menus(),
+        }
+        return context
+
+class MyTemplates(Jinja2Templates):
+    """
+    Jinja2Template 설정 클래스
+    """
+    def __init__(self,
+                 directory: Union[str, os.PathLike],
+                 context_processors: dict = None,
+                 globals: dict = None,
+                 env: Environment = None
+                 ):
+        super().__init__(directory=directory, context_processors=context_processors)
+        # 공통 env.global 설정
+        self.env.globals["editor_path"] = editor_path
+        self.env.globals["getattr"] = getattr
+        self.env.globals["get_selected"] = get_selected
+        self.env.globals["get_member_icon"] = get_member_icon
+        self.env.globals["get_member_image"] = get_member_image
+        self.env.filters["number_format"] = number_format
+        self.env.globals["theme_asset"] = theme_asset
+
         # 사용자 템플릿, 관리자 템플릿에 따라 기본 컨텍스트와 env.global 변수를 다르게 설정
         if TEMPLATES_DIR in directory:
             self.context_processors.append(self._default_context)
@@ -2080,7 +2078,15 @@
     else:
         return "Invalid input. Please provide an integer."
 
-<<<<<<< HEAD
+
+def read_version():
+    """루트 디렉토의 version.txt 파일을 읽어서 버전을 반환하는 함수
+    Returns:
+        str: 버전
+    """
+    with open("version.txt", "r") as file:
+        return file.read().strip()
+
 
 def theme_asset(asset_path: str):
     """
@@ -2093,8 +2099,7 @@
 
     theme_path = get_theme_from_db()
     theme_name = theme_path.replace(TEMPLATES + '/', "")
-    print('theme_asset')
-    print(theme_name)
+
     return f"/theme_static/{theme_name}/{asset_path}"
 
 
@@ -2111,13 +2116,4 @@
     theme_name = theme_path.replace(TEMPLATES + '/', "")
     app.mount(f"/theme_static/{theme_name}/",
               StaticFiles(directory=f"{theme_path}/static"),  # real path
-              name=f"static/{theme_name}")  # tag 이름
-=======
-def read_version():
-    """루트 디렉토의 version.txt 파일을 읽어서 버전을 반환하는 함수
-    Returns:
-        str: 버전
-    """
-    with open("version.txt", "r") as file:
-        return file.read().strip()
->>>>>>> 3779c397
+              name=f"static/{theme_name}")  # tag 이름